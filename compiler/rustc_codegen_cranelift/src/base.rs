--- conflicted
+++ resolved
@@ -915,10 +915,7 @@
                     lval.write_cvalue_transmute(fx, operand);
                 }
                 Rvalue::CopyForDeref(_) => bug!("`CopyForDeref` in codegen"),
-<<<<<<< HEAD
-=======
                 Rvalue::ShallowInitBox(..) => bug!("`ShallowInitBox` in codegen"),
->>>>>>> b1b464d6
             }
         }
         StatementKind::StorageLive(_)
