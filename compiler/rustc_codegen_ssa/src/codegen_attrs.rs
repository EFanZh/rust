--- conflicted
+++ resolved
@@ -493,12 +493,7 @@
         && let Some(link_name) = lang_item.link_name()
     {
         codegen_fn_attrs.flags |= CodegenFnAttrFlags::RUSTC_STD_INTERNAL_SYMBOL;
-<<<<<<< HEAD
-        codegen_fn_attrs.export_name = Some(link_name);
-        codegen_fn_attrs.link_name = Some(link_name);
-=======
         codegen_fn_attrs.symbol_name = Some(link_name);
->>>>>>> f605b570
     }
 
     // error when using no_mangle on a lang item item
