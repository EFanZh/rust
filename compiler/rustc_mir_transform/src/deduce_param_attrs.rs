--- conflicted
+++ resolved
@@ -11,38 +11,12 @@
 
 use rustc_hir::def_id::LocalDefId;
 use rustc_index::IndexVec;
-<<<<<<< HEAD
-use rustc_middle::middle::deduced_param_attrs::{DeducedParamAttrs, DeducedReadOnlyParam};
-=======
 use rustc_middle::middle::deduced_param_attrs::{DeducedParamAttrs, UsageSummary};
->>>>>>> b1b464d6
 use rustc_middle::mir::visit::{MutatingUseContext, NonMutatingUseContext, PlaceContext, Visitor};
 use rustc_middle::mir::*;
 use rustc_middle::ty::{self, Ty, TyCtxt};
 use rustc_session::config::OptLevel;
 
-<<<<<<< HEAD
-/// A visitor that determines which arguments have been mutated. We can't use the mutability field
-/// on LocalDecl for this because it has no meaning post-optimization.
-struct DeduceReadOnly {
-    /// Each bit is indexed by argument number, starting at zero (so 0 corresponds to local decl
-    /// 1). The bit is false if the argument may have been mutated or true if we know it hasn't
-    /// been up to the point we're at.
-    read_only: IndexVec<usize, DeducedReadOnlyParam>,
-}
-
-impl DeduceReadOnly {
-    /// Returns a new DeduceReadOnly instance.
-    fn new(arg_count: usize) -> Self {
-        Self { read_only: IndexVec::from_elem_n(DeducedReadOnlyParam::empty(), arg_count) }
-    }
-
-    /// Returns whether the given local is a parameter and its index.
-    fn as_param(&self, local: Local) -> Option<usize> {
-        // Locals and parameters are shifted by `RETURN_PLACE`.
-        let param_index = local.as_usize().checked_sub(1)?;
-        if param_index < self.read_only.len() { Some(param_index) } else { None }
-=======
 /// A visitor that determines how a return place and arguments are used inside MIR body.
 /// To determine whether a local is mutated we can't use the mutability field on LocalDecl
 /// because it has no meaning post-optimization.
@@ -66,21 +40,11 @@
     /// Returns whether a local is the return place or an argument and returns its index.
     fn as_param(&self, local: Local) -> Option<Local> {
         if local.index() < self.usage.len() { Some(local) } else { None }
->>>>>>> b1b464d6
     }
 }
 
 impl<'tcx> Visitor<'tcx> for DeduceParamAttrs {
     fn visit_place(&mut self, place: &Place<'tcx>, context: PlaceContext, _location: Location) {
-<<<<<<< HEAD
-        // We're only interested in arguments.
-        let Some(param_index) = self.as_param(place.local) else { return };
-
-        match context {
-            // Not mutating, so it's fine.
-            PlaceContext::NonUse(..) => {}
-            // Dereference is not a mutation.
-=======
         // We're only interested in the return place or an argument.
         let Some(i) = self.as_param(place.local) else { return };
 
@@ -88,30 +52,12 @@
             // Not actually using the local.
             PlaceContext::NonUse(..) => {}
             // Neither mutated nor captured.
->>>>>>> b1b464d6
             _ if place.is_indirect_first_projection() => {}
             // This is a `Drop`. It could disappear at monomorphization, so mark it specially.
             PlaceContext::MutatingUse(MutatingUseContext::Drop)
                 // Projection changes the place's type, so `needs_drop(local.ty)` is not
                 // `needs_drop(place.ty)`.
                 if place.projection.is_empty() => {
-<<<<<<< HEAD
-                self.read_only[param_index] |= DeducedReadOnlyParam::IF_NO_DROP;
-            }
-            // This is a mutation, so mark it as such.
-            PlaceContext::MutatingUse(..)
-            // Whether mutating though a `&raw const` is allowed is still undecided, so we
-            // disable any sketchy `readonly` optimizations for now.
-            | PlaceContext::NonMutatingUse(NonMutatingUseContext::RawBorrow) => {
-                self.read_only[param_index] |= DeducedReadOnlyParam::MUTATED;
-            }
-            // Not mutating if the parameter is `Freeze`.
-            PlaceContext::NonMutatingUse(NonMutatingUseContext::SharedBorrow) => {
-                self.read_only[param_index] |= DeducedReadOnlyParam::IF_FREEZE;
-            }
-            // Not mutating, so it's fine.
-            PlaceContext::NonMutatingUse(..) => {}
-=======
                     self.usage[i] |= UsageSummary::DROP;
             }
             PlaceContext::MutatingUse(
@@ -150,7 +96,6 @@
                 | NonMutatingUseContext::FakeBorrow
                 | NonMutatingUseContext::PlaceMention
                 | NonMutatingUseContext::Projection) => {}
->>>>>>> b1b464d6
         }
     }
 
@@ -179,19 +124,11 @@
         if let TerminatorKind::Call { ref args, .. } = terminator.kind {
             for arg in args {
                 if let Operand::Move(place) = arg.node
-<<<<<<< HEAD
-                    // We're only interested in arguments.
-                    && let Some(param_index) = self.as_param(place.local)
-                    && !place.is_indirect_first_projection()
-                {
-                    self.read_only[param_index] |= DeducedReadOnlyParam::MUTATED;
-=======
                     && !place.is_indirect_first_projection()
                     && let Some(i) = self.as_param(place.local)
                 {
                     self.usage[i] |= UsageSummary::MUTATE;
                     self.usage[i] |= UsageSummary::CAPTURE;
->>>>>>> b1b464d6
                 }
             }
         };
@@ -258,15 +195,6 @@
 
     // Grab the optimized MIR. Analyze it to determine which arguments have been mutated.
     let body: &Body<'tcx> = tcx.optimized_mir(def_id);
-<<<<<<< HEAD
-    let mut deduce_read_only = DeduceReadOnly::new(body.arg_count);
-    deduce_read_only.visit_body(body);
-    tracing::trace!(?deduce_read_only.read_only);
-
-    let mut deduced_param_attrs: &[_] = tcx.arena.alloc_from_iter(
-        deduce_read_only.read_only.into_iter().map(|read_only| DeducedParamAttrs { read_only }),
-    );
-=======
     let mut deduce = DeduceParamAttrs::new(body);
     deduce.visit_body(body);
     tracing::trace!(?deduce.usage);
@@ -274,7 +202,6 @@
     let mut deduced_param_attrs: &[_] = tcx
         .arena
         .alloc_from_iter(deduce.usage.into_iter().map(|usage| DeducedParamAttrs { usage }));
->>>>>>> b1b464d6
 
     // Trailing parameters past the size of the `deduced_param_attrs` array are assumed to have the
     // default set of attributes, so we don't have to store them explicitly. Pop them off to save a
