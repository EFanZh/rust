// tidy-alphabetical-start
#![allow(rustc::diagnostic_outside_of_impl)]
#![allow(rustc::untranslatable_diagnostic)]
#![feature(array_windows)]
#![feature(box_patterns)]
#![feature(if_let_guard)]
#![feature(iter_intersperse)]
#![feature(let_chains)]
#![feature(never_type)]
#![feature(try_blocks)]
#![warn(unreachable_pub)]
// tidy-alphabetical-end

mod _match;
mod autoderef;
mod callee;
// Used by clippy;
pub mod cast;
mod check;
mod closure;
mod coercion;
mod demand;
mod diverges;
mod errors;
mod expectation;
mod expr;
// Used by clippy;
pub mod expr_use_visitor;
mod fallback;
mod fn_ctxt;
mod gather_locals;
mod intrinsicck;
mod method;
mod op;
mod pat;
mod place_op;
mod rvalue_scopes;
mod typeck_root_ctxt;
mod upvar;
mod writeback;

pub use coercion::can_coerce;
use fn_ctxt::FnCtxt;
use rustc_data_structures::unord::UnordSet;
use rustc_errors::codes::*;
use rustc_errors::{Applicability, ErrorGuaranteed, pluralize, struct_span_code_err};
use rustc_hir as hir;
use rustc_hir::def::{DefKind, Res};
use rustc_hir::intravisit::Visitor;
use rustc_hir::{HirId, HirIdMap, Node};
use rustc_hir_analysis::check::check_abi;
use rustc_hir_analysis::hir_ty_lowering::HirTyLowerer;
use rustc_infer::traits::{ObligationCauseCode, ObligationInspector, WellFormedLoc};
use rustc_middle::query::Providers;
use rustc_middle::ty::{self, Ty, TyCtxt};
use rustc_middle::{bug, span_bug};
use rustc_session::config;
use rustc_span::Span;
use rustc_span::def_id::LocalDefId;
use tracing::{debug, instrument};
use typeck_root_ctxt::TypeckRootCtxt;

use crate::check::check_fn;
use crate::coercion::DynamicCoerceMany;
use crate::diverges::Diverges;
use crate::expectation::Expectation;
use crate::fn_ctxt::LoweredTy;
use crate::gather_locals::GatherLocalsVisitor;

rustc_fluent_macro::fluent_messages! { "../messages.ftl" }

#[macro_export]
macro_rules! type_error_struct {
    ($dcx:expr, $span:expr, $typ:expr, $code:expr, $($message:tt)*) => ({
        let mut err = rustc_errors::struct_span_code_err!($dcx, $span, $code, $($message)*);

        if $typ.references_error() {
            err.downgrade_to_delayed_bug();
        }

        err
    })
}

fn used_trait_imports(tcx: TyCtxt<'_>, def_id: LocalDefId) -> &UnordSet<LocalDefId> {
    &tcx.typeck(def_id).used_trait_imports
}

fn typeck<'tcx>(tcx: TyCtxt<'tcx>, def_id: LocalDefId) -> &'tcx ty::TypeckResults<'tcx> {
    typeck_with_fallback(tcx, def_id, None)
}

/// Same as `typeck` but `inspect` is invoked on evaluation of each root obligation.
/// Inspecting obligations only works with the new trait solver.
/// This function is *only to be used* by external tools, it should not be
/// called from within rustc. Note, this is not a query, and thus is not cached.
pub fn inspect_typeck<'tcx>(
    tcx: TyCtxt<'tcx>,
    def_id: LocalDefId,
    inspect: ObligationInspector<'tcx>,
) -> &'tcx ty::TypeckResults<'tcx> {
    typeck_with_fallback(tcx, def_id, Some(inspect))
}

#[instrument(level = "debug", skip(tcx, inspector), ret)]
fn typeck_with_fallback<'tcx>(
    tcx: TyCtxt<'tcx>,
    def_id: LocalDefId,
    inspector: Option<ObligationInspector<'tcx>>,
) -> &'tcx ty::TypeckResults<'tcx> {
    // Closures' typeck results come from their outermost function,
    // as they are part of the same "inference environment".
    let typeck_root_def_id = tcx.typeck_root_def_id(def_id.to_def_id()).expect_local();
    if typeck_root_def_id != def_id {
        return tcx.typeck(typeck_root_def_id);
    }

    let id = tcx.local_def_id_to_hir_id(def_id);
    let node = tcx.hir_node(id);
    let span = tcx.hir().span(id);

    // Figure out what primary body this item has.
    let body_id = node.body_id().unwrap_or_else(|| {
        span_bug!(span, "can't type-check body of {:?}", def_id);
    });
    let body = tcx.hir().body(body_id);

    let param_env = tcx.param_env(def_id);

    let root_ctxt = TypeckRootCtxt::new(tcx, def_id);
    if let Some(inspector) = inspector {
        root_ctxt.infcx.attach_obligation_inspector(inspector);
    }
    let mut fcx = FnCtxt::new(&root_ctxt, param_env, def_id);

    if let Some(hir::FnSig { header, decl, .. }) = node.fn_sig() {
        let fn_sig = if decl.output.is_suggestable_infer_ty().is_some() {
            // In the case that we're recovering `fn() -> W<_>` or some other return
            // type that has an infer in it, lower the type directly so that it'll
            // be correctly filled with infer. We'll use this inference to provide
            // a suggestion later on.
<<<<<<< HEAD
            fcx.lowerer().lower_fn_ty(id, header.safety, header.abi, decl, None, None)
=======
            fcx.lowerer().lower_fn_ty(id, header.safety(), header.abi, decl, None, None)
>>>>>>> 01706e1a
        } else {
            tcx.fn_sig(def_id).instantiate_identity()
        };

        check_abi(tcx, span, fn_sig.abi());

        // Compute the function signature from point of view of inside the fn.
        let mut fn_sig = tcx.liberate_late_bound_regions(def_id.to_def_id(), fn_sig);

        // Normalize the input and output types one at a time, using a different
        // `WellFormedLoc` for each. We cannot call `normalize_associated_types`
        // on the entire `FnSig`, since this would use the same `WellFormedLoc`
        // for each type, preventing the HIR wf check from generating
        // a nice error message.
        let arg_span =
            |idx| decl.inputs.get(idx).map_or(decl.output.span(), |arg: &hir::Ty<'_>| arg.span);

        fn_sig.inputs_and_output = tcx.mk_type_list_from_iter(
            fn_sig
                .inputs_and_output
                .iter()
                .enumerate()
                .map(|(idx, ty)| fcx.normalize(arg_span(idx), ty)),
        );

        check_fn(&mut fcx, fn_sig, None, decl, def_id, body, tcx.features().unsized_fn_params());
    } else {
        let expected_type = if let Some(infer_ty) = infer_type_if_missing(&fcx, node) {
            infer_ty
        } else if let Some(ty) = node.ty()
            && ty.is_suggestable_infer_ty()
        {
            // In the case that we're recovering `const X: [T; _]` or some other
            // type that has an infer in it, lower the type directly so that it'll
            // be correctly filled with infer. We'll use this inference to provide
            // a suggestion later on.
            fcx.lowerer().lower_ty(ty)
        } else {
            tcx.type_of(def_id).instantiate_identity()
        };

        let expected_type = fcx.normalize(body.value.span, expected_type);

        let wf_code = ObligationCauseCode::WellFormed(Some(WellFormedLoc::Ty(def_id)));
        fcx.register_wf_obligation(expected_type.into(), body.value.span, wf_code);

        fcx.require_type_is_sized(expected_type, body.value.span, ObligationCauseCode::ConstSized);

        // Gather locals in statics (because of block expressions).
        GatherLocalsVisitor::new(&fcx).visit_body(body);

        fcx.check_expr_coercible_to_type(body.value, expected_type, None);

        fcx.write_ty(id, expected_type);
    };

    fcx.type_inference_fallback();

    // Even though coercion casts provide type hints, we check casts after fallback for
    // backwards compatibility. This makes fallback a stronger type hint than a cast coercion.
    fcx.check_casts();
    fcx.select_obligations_where_possible(|_| {});

    // Closure and coroutine analysis may run after fallback
    // because they don't constrain other type variables.
    fcx.closure_analyze(body);
    assert!(fcx.deferred_call_resolutions.borrow().is_empty());
    // Before the coroutine analysis, temporary scopes shall be marked to provide more
    // precise information on types to be captured.
    fcx.resolve_rvalue_scopes(def_id.to_def_id());

    for (ty, span, code) in fcx.deferred_sized_obligations.borrow_mut().drain(..) {
        let ty = fcx.normalize(span, ty);
        fcx.require_type_is_sized(ty, span, code);
    }

    fcx.select_obligations_where_possible(|_| {});

    debug!(pending_obligations = ?fcx.fulfillment_cx.borrow().pending_obligations());

    // This must be the last thing before `report_ambiguity_errors`.
    fcx.resolve_coroutine_interiors();

    debug!(pending_obligations = ?fcx.fulfillment_cx.borrow().pending_obligations());

    if let None = fcx.infcx.tainted_by_errors() {
        fcx.report_ambiguity_errors();
    }

    if let None = fcx.infcx.tainted_by_errors() {
        fcx.check_transmutes();
    }

    fcx.check_asms();

    let typeck_results = fcx.resolve_type_vars_in_body(body);

    // We clone the defined opaque types during writeback in the new solver
    // because we have to use them during normalization.
    let _ = fcx.infcx.take_opaque_types();

    // Consistency check our TypeckResults instance can hold all ItemLocalIds
    // it will need to hold.
    assert_eq!(typeck_results.hir_owner, id.owner);

    typeck_results
}

fn infer_type_if_missing<'tcx>(fcx: &FnCtxt<'_, 'tcx>, node: Node<'tcx>) -> Option<Ty<'tcx>> {
    let tcx = fcx.tcx;
    let def_id = fcx.body_id;
    let expected_type = if let Some(&hir::Ty { kind: hir::TyKind::Infer, span, .. }) = node.ty() {
        if let Some(item) = tcx.opt_associated_item(def_id.into())
            && let ty::AssocKind::Const = item.kind
            && let ty::AssocItemContainer::Impl = item.container
            && let Some(trait_item_def_id) = item.trait_item_def_id
        {
            let impl_def_id = item.container_id(tcx);
            let impl_trait_ref = tcx.impl_trait_ref(impl_def_id).unwrap().instantiate_identity();
            let args = ty::GenericArgs::identity_for_item(tcx, def_id).rebase_onto(
                tcx,
                impl_def_id,
                impl_trait_ref.args,
            );
            tcx.check_args_compatible(trait_item_def_id, args)
                .then(|| tcx.type_of(trait_item_def_id).instantiate(tcx, args))
        } else {
            Some(fcx.next_ty_var(span))
        }
    } else if let Node::AnonConst(_) = node {
        let id = tcx.local_def_id_to_hir_id(def_id);
        match tcx.parent_hir_node(id) {
            Node::Ty(&hir::Ty { kind: hir::TyKind::Typeof(ref anon_const), span, .. })
                if anon_const.hir_id == id =>
            {
                Some(fcx.next_ty_var(span))
            }
            Node::Expr(&hir::Expr { kind: hir::ExprKind::InlineAsm(asm), span, .. })
            | Node::Item(&hir::Item { kind: hir::ItemKind::GlobalAsm(asm), span, .. }) => {
                asm.operands.iter().find_map(|(op, _op_sp)| match op {
                    hir::InlineAsmOperand::Const { anon_const }
                    | hir::InlineAsmOperand::SymFn { anon_const }
                        if anon_const.hir_id == id =>
                    {
                        Some(fcx.next_ty_var(span))
                    }
                    _ => None,
                })
            }
            _ => None,
        }
    } else {
        None
    };
    expected_type
}

/// When `check_fn` is invoked on a coroutine (i.e., a body that
/// includes yield), it returns back some information about the yield
/// points.
#[derive(Debug, PartialEq, Copy, Clone)]
struct CoroutineTypes<'tcx> {
    /// Type of coroutine argument / values returned by `yield`.
    resume_ty: Ty<'tcx>,

    /// Type of value that is yielded.
    yield_ty: Ty<'tcx>,
}

#[derive(Copy, Clone, Debug, PartialEq, Eq)]
pub enum Needs {
    MutPlace,
    None,
}

impl Needs {
    fn maybe_mut_place(m: hir::Mutability) -> Self {
        match m {
            hir::Mutability::Mut => Needs::MutPlace,
            hir::Mutability::Not => Needs::None,
        }
    }
}

#[derive(Debug, Copy, Clone)]
pub enum PlaceOp {
    Deref,
    Index,
}

pub struct BreakableCtxt<'tcx> {
    may_break: bool,

    // this is `null` for loops where break with a value is illegal,
    // such as `while`, `for`, and `while let`
    coerce: Option<DynamicCoerceMany<'tcx>>,
}

pub struct EnclosingBreakables<'tcx> {
    stack: Vec<BreakableCtxt<'tcx>>,
    by_id: HirIdMap<usize>,
}

impl<'tcx> EnclosingBreakables<'tcx> {
    fn find_breakable(&mut self, target_id: HirId) -> &mut BreakableCtxt<'tcx> {
        self.opt_find_breakable(target_id).unwrap_or_else(|| {
            bug!("could not find enclosing breakable with id {}", target_id);
        })
    }

    fn opt_find_breakable(&mut self, target_id: HirId) -> Option<&mut BreakableCtxt<'tcx>> {
        match self.by_id.get(&target_id) {
            Some(ix) => Some(&mut self.stack[*ix]),
            None => None,
        }
    }
}

fn report_unexpected_variant_res(
    tcx: TyCtxt<'_>,
    res: Res,
    expr: Option<&hir::Expr<'_>>,
    qpath: &hir::QPath<'_>,
    span: Span,
    err_code: ErrCode,
    expected: &str,
) -> ErrorGuaranteed {
    let res_descr = match res {
        Res::Def(DefKind::Variant, _) => "struct variant",
        _ => res.descr(),
    };
    let path_str = rustc_hir_pretty::qpath_to_string(&tcx, qpath);
    let mut err = tcx
        .dcx()
        .struct_span_err(span, format!("expected {expected}, found {res_descr} `{path_str}`"))
        .with_code(err_code);
    match res {
        Res::Def(DefKind::Fn | DefKind::AssocFn, _) if err_code == E0164 => {
            let patterns_url = "https://doc.rust-lang.org/book/ch19-00-patterns.html";
            err.with_span_label(span, "`fn` calls are not allowed in patterns")
                .with_help(format!("for more information, visit {patterns_url}"))
        }
        Res::Def(DefKind::Variant, _) if let Some(expr) = expr => {
            err.span_label(span, format!("not a {expected}"));
            let variant = tcx.expect_variant_res(res);
            let sugg = if variant.fields.is_empty() {
                " {}".to_string()
            } else {
                format!(
                    " {{ {} }}",
                    variant
                        .fields
                        .iter()
                        .map(|f| format!("{}: /* value */", f.name))
                        .collect::<Vec<_>>()
                        .join(", ")
                )
            };
            let descr = "you might have meant to create a new value of the struct";
            let mut suggestion = vec![];
            match tcx.parent_hir_node(expr.hir_id) {
                hir::Node::Expr(hir::Expr {
                    kind: hir::ExprKind::Call(..),
                    span: call_span,
                    ..
                }) => {
                    suggestion.push((span.shrink_to_hi().with_hi(call_span.hi()), sugg));
                }
                hir::Node::Expr(hir::Expr { kind: hir::ExprKind::Binary(..), hir_id, .. }) => {
                    suggestion.push((expr.span.shrink_to_lo(), "(".to_string()));
                    if let hir::Node::Expr(drop_temps) = tcx.parent_hir_node(*hir_id)
                        && let hir::ExprKind::DropTemps(_) = drop_temps.kind
                        && let hir::Node::Expr(parent) = tcx.parent_hir_node(drop_temps.hir_id)
                        && let hir::ExprKind::If(condition, block, None) = parent.kind
                        && condition.hir_id == drop_temps.hir_id
                        && let hir::ExprKind::Block(block, _) = block.kind
                        && block.stmts.is_empty()
                        && let Some(expr) = block.expr
                        && let hir::ExprKind::Path(..) = expr.kind
                    {
                        // Special case: you can incorrectly write an equality condition:
                        // if foo == Struct { field } { /* if body */ }
                        // which should have been written
                        // if foo == (Struct { field }) { /* if body */ }
                        suggestion.push((block.span.shrink_to_hi(), ")".to_string()));
                    } else {
                        suggestion.push((span.shrink_to_hi().with_hi(expr.span.hi()), sugg));
                    }
                }
                _ => {
                    suggestion.push((span.shrink_to_hi(), sugg));
                }
            }

            err.multipart_suggestion_verbose(descr, suggestion, Applicability::HasPlaceholders);
            err
        }
        Res::Def(DefKind::Variant, _) if expr.is_none() => {
            err.span_label(span, format!("not a {expected}"));

            let fields = &tcx.expect_variant_res(res).fields.raw;
            let span = qpath.span().shrink_to_hi().to(span.shrink_to_hi());
            let (msg, sugg) = if fields.is_empty() {
                ("use the struct variant pattern syntax".to_string(), " {}".to_string())
            } else {
                let msg = format!(
                    "the struct variant's field{s} {are} being ignored",
                    s = pluralize!(fields.len()),
                    are = pluralize!("is", fields.len())
                );
                let fields = fields
                    .iter()
                    .map(|field| format!("{}: _", field.name.to_ident_string()))
                    .collect::<Vec<_>>()
                    .join(", ");
                let sugg = format!(" {{ {} }}", fields);
                (msg, sugg)
            };

            err.span_suggestion_verbose(
                qpath.span().shrink_to_hi().to(span.shrink_to_hi()),
                msg,
                sugg,
                Applicability::HasPlaceholders,
            );
            err
        }
        _ => err.with_span_label(span, format!("not a {expected}")),
    }
    .emit()
}

/// Controls whether the arguments are tupled. This is used for the call
/// operator.
///
/// Tupling means that all call-side arguments are packed into a tuple and
/// passed as a single parameter. For example, if tupling is enabled, this
/// function:
/// ```
/// fn f(x: (isize, isize)) {}
/// ```
/// Can be called as:
/// ```ignore UNSOLVED (can this be done in user code?)
/// # fn f(x: (isize, isize)) {}
/// f(1, 2);
/// ```
/// Instead of:
/// ```
/// # fn f(x: (isize, isize)) {}
/// f((1, 2));
/// ```
#[derive(Copy, Clone, Eq, PartialEq)]
enum TupleArgumentsFlag {
    DontTupleArguments,
    TupleArguments,
}

fn fatally_break_rust(tcx: TyCtxt<'_>, span: Span) -> ! {
    let dcx = tcx.dcx();
    let mut diag = dcx.struct_span_bug(
        span,
        "It looks like you're trying to break rust; would you like some ICE?",
    );
    diag.note("the compiler expectedly panicked. this is a feature.");
    diag.note(
        "we would appreciate a joke overview: \
         https://github.com/rust-lang/rust/issues/43162#issuecomment-320764675",
    );
    diag.note(format!("rustc {} running on {}", tcx.sess.cfg_version, config::host_tuple(),));
    if let Some((flags, excluded_cargo_defaults)) = rustc_session::utils::extra_compiler_flags() {
        diag.note(format!("compiler flags: {}", flags.join(" ")));
        if excluded_cargo_defaults {
            diag.note("some of the compiler flags provided by cargo are hidden");
        }
    }
    diag.emit()
}

pub fn provide(providers: &mut Providers) {
    method::provide(providers);
    *providers = Providers { typeck, used_trait_imports, ..*providers };
}<|MERGE_RESOLUTION|>--- conflicted
+++ resolved
@@ -139,11 +139,7 @@
             // type that has an infer in it, lower the type directly so that it'll
             // be correctly filled with infer. We'll use this inference to provide
             // a suggestion later on.
-<<<<<<< HEAD
-            fcx.lowerer().lower_fn_ty(id, header.safety, header.abi, decl, None, None)
-=======
             fcx.lowerer().lower_fn_ty(id, header.safety(), header.abi, decl, None, None)
->>>>>>> 01706e1a
         } else {
             tcx.fn_sig(def_id).instantiate_identity()
         };
