use clippy_utils::diagnostics::span_lint_and_then;
use clippy_utils::msrvs::{self, Msrv};
use clippy_utils::source::indent_of;
use clippy_utils::{is_default_equivalent, peel_blocks};
use rustc_errors::Applicability;
use rustc_hir::{
    def::{CtorKind, CtorOf, DefKind, Res},
    Body, Expr, ExprKind, GenericArg, Impl, ImplItemKind, Item, ItemKind, Node, PathSegment, QPath, Ty, TyKind,
};
use rustc_lint::{LateContext, LateLintPass};
<<<<<<< HEAD
use rustc_middle::ty::AdtDef;
=======
use rustc_middle::ty::{Adt, AdtDef, DefIdTree, SubstsRef};
>>>>>>> 9074da0b
use rustc_session::{declare_tool_lint, impl_lint_pass};
use rustc_span::sym;

declare_clippy_lint! {
    /// ### What it does
    /// Detects manual `std::default::Default` implementations that are identical to a derived implementation.
    ///
    /// ### Why is this bad?
    /// It is less concise.
    ///
    /// ### Example
    /// ```rust
    /// struct Foo {
    ///     bar: bool
    /// }
    ///
    /// impl Default for Foo {
    ///     fn default() -> Self {
    ///         Self {
    ///             bar: false
    ///         }
    ///     }
    /// }
    /// ```
    ///
    /// Use instead:
    /// ```rust
    /// #[derive(Default)]
    /// struct Foo {
    ///     bar: bool
    /// }
    /// ```
    ///
    /// ### Known problems
    /// Derive macros [sometimes use incorrect bounds](https://github.com/rust-lang/rust/issues/26925)
    /// in generic types and the user defined `impl` may be more generalized or
    /// specialized than what derive will produce. This lint can't detect the manual `impl`
    /// has exactly equal bounds, and therefore this lint is disabled for types with
    /// generic parameters.
    #[clippy::version = "1.57.0"]
    pub DERIVABLE_IMPLS,
    complexity,
    "manual implementation of the `Default` trait which is equal to a derive"
}

pub struct DerivableImpls {
    msrv: Msrv,
}

impl DerivableImpls {
    #[must_use]
    pub fn new(msrv: Msrv) -> Self {
        DerivableImpls { msrv }
    }
}

impl_lint_pass!(DerivableImpls => [DERIVABLE_IMPLS]);

fn is_path_self(e: &Expr<'_>) -> bool {
    if let ExprKind::Path(QPath::Resolved(_, p)) = e.kind {
        matches!(p.res, Res::SelfCtor(..) | Res::Def(DefKind::Ctor(..), _))
    } else {
        false
    }
}

fn check_struct<'tcx>(
    cx: &LateContext<'tcx>,
    item: &'tcx Item<'_>,
    self_ty: &Ty<'_>,
    func_expr: &Expr<'_>,
    adt_def: AdtDef<'_>,
    substs: SubstsRef<'_>,
) {
    if let TyKind::Path(QPath::Resolved(_, p)) = self_ty.kind {
        if let Some(PathSegment { args, .. }) = p.segments.last() {
            let args = args.map(|a| a.args).unwrap_or(&[]);

            // substs contains the generic parameters of the type declaration, while args contains the arguments
            // used at instantiation time. If both len are not equal, it means that some parameters were not
            // provided (which means that the default values were used); in this case we will not risk
            // suggesting too broad a rewrite. We won't either if any argument is a type or a const.
            if substs.len() != args.len() || args.iter().any(|arg| !matches!(arg, GenericArg::Lifetime(_))) {
                return;
            }
        }
    }
    let should_emit = match peel_blocks(func_expr).kind {
        ExprKind::Tup(fields) => fields.iter().all(|e| is_default_equivalent(cx, e)),
        ExprKind::Call(callee, args) if is_path_self(callee) => args.iter().all(|e| is_default_equivalent(cx, e)),
        ExprKind::Struct(_, fields, _) => fields.iter().all(|ef| is_default_equivalent(cx, ef.expr)),
        _ => false,
    };

    if should_emit {
        let struct_span = cx.tcx.def_span(adt_def.did());
        span_lint_and_then(cx, DERIVABLE_IMPLS, item.span, "this `impl` can be derived", |diag| {
            diag.span_suggestion_hidden(
                item.span,
                "remove the manual implementation...",
                String::new(),
                Applicability::MachineApplicable,
            );
            diag.span_suggestion(
                struct_span.shrink_to_lo(),
                "...and instead derive it",
                "#[derive(Default)]\n".to_string(),
                Applicability::MachineApplicable,
            );
        });
    }
}

fn check_enum<'tcx>(cx: &LateContext<'tcx>, item: &'tcx Item<'_>, func_expr: &Expr<'_>, adt_def: AdtDef<'_>) {
    if_chain! {
        if let ExprKind::Path(QPath::Resolved(None, p)) = &peel_blocks(func_expr).kind;
        if let Res::Def(DefKind::Ctor(CtorOf::Variant, CtorKind::Const), id) = p.res;
        if let variant_id = cx.tcx.parent(id);
        if let Some(variant_def) = adt_def.variants().iter().find(|v| v.def_id == variant_id);
        if variant_def.fields.is_empty();
        if !variant_def.is_field_list_non_exhaustive();

        then {
            let enum_span = cx.tcx.def_span(adt_def.did());
            let indent_enum = indent_of(cx, enum_span).unwrap_or(0);
            let variant_span = cx.tcx.def_span(variant_def.def_id);
            let indent_variant = indent_of(cx, variant_span).unwrap_or(0);
            span_lint_and_then(
                cx,
                DERIVABLE_IMPLS,
                item.span,
                "this `impl` can be derived",
                |diag| {
                    diag.span_suggestion_hidden(
                        item.span,
                        "remove the manual implementation...",
                        String::new(),
                        Applicability::MachineApplicable
                    );
                    diag.span_suggestion(
                        enum_span.shrink_to_lo(),
                        "...and instead derive it...",
                        format!(
                            "#[derive(Default)]\n{indent}",
                            indent = " ".repeat(indent_enum),
                        ),
                        Applicability::MachineApplicable
                    );
                    diag.span_suggestion(
                        variant_span.shrink_to_lo(),
                        "...and mark the default variant",
                        format!(
                            "#[default]\n{indent}",
                            indent = " ".repeat(indent_variant),
                        ),
                        Applicability::MachineApplicable
                    );
                }
            );
        }
    }
}

impl<'tcx> LateLintPass<'tcx> for DerivableImpls {
    fn check_item(&mut self, cx: &LateContext<'tcx>, item: &'tcx Item<'_>) {
        if_chain! {
            if let ItemKind::Impl(Impl {
                of_trait: Some(ref trait_ref),
                items: [child],
                self_ty,
                ..
            }) = item.kind;
            if !cx.tcx.has_attr(item.owner_id.to_def_id(), sym::automatically_derived);
            if !item.span.from_expansion();
            if let Some(def_id) = trait_ref.trait_def_id();
            if cx.tcx.is_diagnostic_item(sym::Default, def_id);
            if let impl_item_hir = child.id.hir_id();
            if let Some(Node::ImplItem(impl_item)) = cx.tcx.hir().find(impl_item_hir);
            if let ImplItemKind::Fn(_, b) = &impl_item.kind;
            if let Body { value: func_expr, .. } = cx.tcx.hir().body(*b);
            if let &Adt(adt_def, substs) = cx.tcx.type_of(item.owner_id).subst_identity().kind();
            if let attrs = cx.tcx.hir().attrs(item.hir_id());
            if !attrs.iter().any(|attr| attr.doc_str().is_some());
            if let child_attrs = cx.tcx.hir().attrs(impl_item_hir);
            if !child_attrs.iter().any(|attr| attr.doc_str().is_some());

            then {
                if adt_def.is_struct() {
                    check_struct(cx, item, self_ty, func_expr, adt_def, substs);
                } else if adt_def.is_enum() && self.msrv.meets(msrvs::DEFAULT_ENUM_ATTRIBUTE) {
                    check_enum(cx, item, func_expr, adt_def);
                }
            }
        }
    }

    extract_msrv_attr!(LateContext);
}<|MERGE_RESOLUTION|>--- conflicted
+++ resolved
@@ -8,11 +8,7 @@
     Body, Expr, ExprKind, GenericArg, Impl, ImplItemKind, Item, ItemKind, Node, PathSegment, QPath, Ty, TyKind,
 };
 use rustc_lint::{LateContext, LateLintPass};
-<<<<<<< HEAD
-use rustc_middle::ty::AdtDef;
-=======
-use rustc_middle::ty::{Adt, AdtDef, DefIdTree, SubstsRef};
->>>>>>> 9074da0b
+use rustc_middle::ty::{Adt, AdtDef, SubstsRef};
 use rustc_session::{declare_tool_lint, impl_lint_pass};
 use rustc_span::sym;
 
