use crate::consts::{constant, Constant};
use clippy_utils::diagnostics::span_lint_and_sugg;
use clippy_utils::is_trait_method;
use clippy_utils::source::snippet_with_applicability;
use if_chain::if_chain;
use rustc_errors::Applicability;
use rustc_hir as hir;
use rustc_lint::LateContext;
use rustc_span::sym;

use super::ITER_NTH_ZERO;

pub(super) fn check<'tcx>(cx: &LateContext<'tcx>, expr: &hir::Expr<'_>, recv: &hir::Expr<'_>, arg: &hir::Expr<'_>) {
    if_chain! {
        if is_trait_method(cx, expr, sym::Iterator);
<<<<<<< HEAD
        if let Some((Constant::Int(0), _)) = constant(cx, cx.typeck_results(), &nth_args[1]);
=======
        if let Some((Constant::Int(0), _)) = constant(cx, cx.typeck_results(), arg);
>>>>>>> db6ea84f
        then {
            let mut applicability = Applicability::MachineApplicable;
            span_lint_and_sugg(
                cx,
                ITER_NTH_ZERO,
                expr.span,
                "called `.nth(0)` on a `std::iter::Iterator`, when `.next()` is equivalent",
                "try calling `.next()` instead of `.nth(0)`",
                format!("{}.next()", snippet_with_applicability(cx, recv.span, "..", &mut applicability)),
                applicability,
            );
        }
    }
}<|MERGE_RESOLUTION|>--- conflicted
+++ resolved
@@ -13,11 +13,7 @@
 pub(super) fn check<'tcx>(cx: &LateContext<'tcx>, expr: &hir::Expr<'_>, recv: &hir::Expr<'_>, arg: &hir::Expr<'_>) {
     if_chain! {
         if is_trait_method(cx, expr, sym::Iterator);
-<<<<<<< HEAD
-        if let Some((Constant::Int(0), _)) = constant(cx, cx.typeck_results(), &nth_args[1]);
-=======
         if let Some((Constant::Int(0), _)) = constant(cx, cx.typeck_results(), arg);
->>>>>>> db6ea84f
         then {
             let mut applicability = Applicability::MachineApplicable;
             span_lint_and_sugg(
