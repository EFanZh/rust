use super::implicit_clone::is_clone_like;
use super::unnecessary_iter_cloned::{self, is_into_iter};
use crate::rustc_middle::ty::Subst;
use clippy_utils::diagnostics::span_lint_and_sugg;
use clippy_utils::source::snippet_opt;
<<<<<<< HEAD
use clippy_utils::ty::{
    get_associated_type, get_iterator_item_ty, implements_trait, is_copy, is_type_diagnostic_item, peel_mid_ty_refs,
};
use clippy_utils::{fn_def_id, get_parent_expr, is_diag_item_method, is_diag_trait_item};
=======
use clippy_utils::ty::{get_associated_type, get_iterator_item_ty, implements_trait, is_copy, peel_mid_ty_refs};
use clippy_utils::visitors::find_all_ret_expressions;
use clippy_utils::{fn_def_id, get_parent_expr, is_diag_item_method, is_diag_trait_item, return_ty};
>>>>>>> 1f92c9dc
use clippy_utils::{meets_msrv, msrvs};
use rustc_errors::Applicability;
use rustc_hir::{def_id::DefId, BorrowKind, Expr, ExprKind, ItemKind, Node};
use rustc_infer::infer::TyCtxtInferExt;
use rustc_lint::LateContext;
use rustc_middle::mir::Mutability;
use rustc_middle::ty::adjustment::{Adjust, Adjustment, OverloadedDeref};
use rustc_middle::ty::subst::{GenericArg, GenericArgKind, SubstsRef};
use rustc_middle::ty::EarlyBinder;
use rustc_middle::ty::{self, ParamTy, PredicateKind, ProjectionPredicate, TraitPredicate, Ty};
use rustc_semver::RustcVersion;
use rustc_span::{sym, Symbol};
use rustc_trait_selection::traits::{query::evaluate_obligation::InferCtxtExt as _, Obligation, ObligationCause};
use rustc_typeck::check::{FnCtxt, Inherited};
use std::cmp::max;

use super::UNNECESSARY_TO_OWNED;

pub fn check<'tcx>(
    cx: &LateContext<'tcx>,
    expr: &'tcx Expr<'tcx>,
    method_name: Symbol,
    receiver: &'tcx Expr<'_>,
    args: &'tcx [Expr<'_>],
    msrv: Option<RustcVersion>,
) {
    if_chain! {
        if let Some(method_def_id) = cx.typeck_results().type_dependent_def_id(expr.hir_id);
        if args.is_empty();
        then {
            if is_cloned_or_copied(cx, method_name, method_def_id) {
                unnecessary_iter_cloned::check(cx, expr, method_name, receiver);
            } else if is_to_owned_like(cx, expr, method_name, method_def_id) {
                // At this point, we know the call is of a `to_owned`-like function. The functions
                // `check_addr_of_expr` and `check_call_arg` determine whether the call is unnecessary
                // based on its context, that is, whether it is a referent in an `AddrOf` expression, an
                // argument in a `into_iter` call, or an argument in the call of some other function.
                if check_addr_of_expr(cx, expr, method_name, method_def_id, receiver) {
                    return;
                }
                if check_into_iter_call_arg(cx, expr, method_name, receiver, msrv) {
                    return;
                }
                check_other_call_arg(cx, expr, method_name, receiver);
            }
        }
    }
}

/// Checks whether `expr` is a referent in an `AddrOf` expression and, if so, determines whether its
/// call of a `to_owned`-like function is unnecessary.
#[allow(clippy::too_many_lines)]
fn check_addr_of_expr(
    cx: &LateContext<'_>,
    expr: &Expr<'_>,
    method_name: Symbol,
    method_def_id: DefId,
    receiver: &Expr<'_>,
) -> bool {
    if_chain! {
        if let Some(parent) = get_parent_expr(cx, expr);
        if let ExprKind::AddrOf(BorrowKind::Ref, Mutability::Not, _) = parent.kind;
        let adjustments = cx.typeck_results().expr_adjustments(parent).iter().collect::<Vec<_>>();
        if let
            // For matching uses of `Cow::from`
            [
                Adjustment {
                    kind: Adjust::Deref(None),
                    target: referent_ty,
                },
                Adjustment {
                    kind: Adjust::Borrow(_),
                    target: target_ty,
                },
            ]
            // For matching uses of arrays
            | [
                Adjustment {
                    kind: Adjust::Deref(None),
                    target: referent_ty,
                },
                Adjustment {
                    kind: Adjust::Borrow(_),
                    ..
                },
                Adjustment {
                    kind: Adjust::Pointer(_),
                    target: target_ty,
                },
            ]
            // For matching everything else
            | [
                Adjustment {
                    kind: Adjust::Deref(None),
                    target: referent_ty,
                },
                Adjustment {
                    kind: Adjust::Deref(Some(OverloadedDeref { .. })),
                    ..
                },
                Adjustment {
                    kind: Adjust::Borrow(_),
                    target: target_ty,
                },
            ] = adjustments[..];
        let receiver_ty = cx.typeck_results().expr_ty(receiver);
        let (target_ty, n_target_refs) = peel_mid_ty_refs(*target_ty);
        let (receiver_ty, n_receiver_refs) = peel_mid_ty_refs(receiver_ty);
        // Only flag cases satisfying at least one of the following three conditions:
        // * the referent and receiver types are distinct
        // * the referent/receiver type is a copyable array
        // * the method is `Cow::into_owned`
        // This restriction is to ensure there is no overlap between `redundant_clone` and this
        // lint. It also avoids the following false positive:
        //  https://github.com/rust-lang/rust-clippy/issues/8759
        //   Arrays are a bit of a corner case. Non-copyable arrays are handled by
        // `redundant_clone`, but copyable arrays are not.
        if *referent_ty != receiver_ty
            || (matches!(referent_ty.kind(), ty::Array(..)) && is_copy(cx, *referent_ty))
            || is_cow_into_owned(cx, method_name, method_def_id);
        if let Some(receiver_snippet) = snippet_opt(cx, receiver.span);
        then {
            if receiver_ty == target_ty && n_target_refs >= n_receiver_refs {
                span_lint_and_sugg(
                    cx,
                    UNNECESSARY_TO_OWNED,
                    parent.span,
                    &format!("unnecessary use of `{}`", method_name),
                    "use",
                    format!(
                        "{:&>width$}{}",
                        "",
                        receiver_snippet,
                        width = n_target_refs - n_receiver_refs
                    ),
                    Applicability::MachineApplicable,
                );
                return true;
            }
            if_chain! {
                if let Some(deref_trait_id) = cx.tcx.get_diagnostic_item(sym::Deref);
                if implements_trait(cx, receiver_ty, deref_trait_id, &[]);
                if get_associated_type(cx, receiver_ty, deref_trait_id, "Target") == Some(target_ty);
                then {
                    if n_receiver_refs > 0 {
                        span_lint_and_sugg(
                            cx,
                            UNNECESSARY_TO_OWNED,
                            parent.span,
                            &format!("unnecessary use of `{}`", method_name),
                            "use",
                            receiver_snippet,
                            Applicability::MachineApplicable,
                        );
                    } else {
                        span_lint_and_sugg(
                            cx,
                            UNNECESSARY_TO_OWNED,
                            expr.span.with_lo(receiver.span.hi()),
                            &format!("unnecessary use of `{}`", method_name),
                            "remove this",
                            String::new(),
                            Applicability::MachineApplicable,
                        );
                    }
                    return true;
                }
            }
            if_chain! {
                if let Some(as_ref_trait_id) = cx.tcx.get_diagnostic_item(sym::AsRef);
                if implements_trait(cx, receiver_ty, as_ref_trait_id, &[GenericArg::from(target_ty)]);
                then {
                    span_lint_and_sugg(
                        cx,
                        UNNECESSARY_TO_OWNED,
                        parent.span,
                        &format!("unnecessary use of `{}`", method_name),
                        "use",
                        format!("{}.as_ref()", receiver_snippet),
                        Applicability::MachineApplicable,
                    );
                    return true;
                }
            }
        }
    }
    false
}

/// Checks whether `expr` is an argument in an `into_iter` call and, if so, determines whether its
/// call of a `to_owned`-like function is unnecessary.
fn check_into_iter_call_arg(
    cx: &LateContext<'_>,
    expr: &Expr<'_>,
    method_name: Symbol,
    receiver: &Expr<'_>,
    msrv: Option<RustcVersion>,
) -> bool {
    if_chain! {
        if let Some(parent) = get_parent_expr(cx, expr);
        if let Some(callee_def_id) = fn_def_id(cx, parent);
        if is_into_iter(cx, callee_def_id);
        if let Some(iterator_trait_id) = cx.tcx.get_diagnostic_item(sym::Iterator);
        let parent_ty = cx.typeck_results().expr_ty(parent);
        if implements_trait(cx, parent_ty, iterator_trait_id, &[]);
        if let Some(item_ty) = get_iterator_item_ty(cx, parent_ty);
        if let Some(receiver_snippet) = snippet_opt(cx, receiver.span);
        then {
            if unnecessary_iter_cloned::check_for_loop_iter(cx, parent, method_name, receiver, true) {
                return true;
            }
            let cloned_or_copied = if is_copy(cx, item_ty) && meets_msrv(msrv, msrvs::ITERATOR_COPIED) {
                "copied"
            } else {
                "cloned"
            };
            // The next suggestion may be incorrect because the removal of the `to_owned`-like
            // function could cause the iterator to hold a reference to a resource that is used
            // mutably. See https://github.com/rust-lang/rust-clippy/issues/8148.
            span_lint_and_sugg(
                cx,
                UNNECESSARY_TO_OWNED,
                parent.span,
                &format!("unnecessary use of `{}`", method_name),
                "use",
                format!("{}.iter().{}()", receiver_snippet, cloned_or_copied),
                Applicability::MaybeIncorrect,
            );
            return true;
        }
    }
    false
}

/// Checks whether `expr` is an argument in a function call and, if so, determines whether its call
/// of a `to_owned`-like function is unnecessary.
fn check_other_call_arg<'tcx>(
    cx: &LateContext<'tcx>,
    expr: &'tcx Expr<'tcx>,
    method_name: Symbol,
    receiver: &'tcx Expr<'tcx>,
) -> bool {
    if_chain! {
        if let Some((maybe_call, maybe_arg)) = skip_addr_of_ancestors(cx, expr);
<<<<<<< HEAD
        if let Some((callee_def_id, call_substs, call_receiver, call_args)) = get_callee_substs_and_args(cx, maybe_call);
=======
        if let Some((callee_def_id, _, call_args)) = get_callee_substs_and_args(cx, maybe_call);
>>>>>>> 1f92c9dc
        let fn_sig = cx.tcx.fn_sig(callee_def_id).skip_binder();
        let index = if let Some(call_receiver) = call_receiver {
            std::iter::once(call_receiver).chain(call_args.iter()).position(|arg| arg.hir_id == maybe_arg.hir_id)
        } else {
            call_args.iter().position(|arg| arg.hir_id == maybe_arg.hir_id)
        };
        if let Some(i) = index;
        if let Some(input) = fn_sig.inputs().get(i);
        let (input, n_refs) = peel_mid_ty_refs(*input);
        if let (trait_predicates, _) = get_input_traits_and_projections(cx, callee_def_id, input);
        if let Some(sized_def_id) = cx.tcx.lang_items().sized_trait();
        if let [trait_predicate] = trait_predicates
            .iter()
            .filter(|trait_predicate| trait_predicate.def_id() != sized_def_id)
            .collect::<Vec<_>>()[..];
        if let Some(deref_trait_id) = cx.tcx.get_diagnostic_item(sym::Deref);
        if let Some(as_ref_trait_id) = cx.tcx.get_diagnostic_item(sym::AsRef);
        if trait_predicate.def_id() == deref_trait_id || trait_predicate.def_id() == as_ref_trait_id;
        let receiver_ty = cx.typeck_results().expr_ty(receiver);
<<<<<<< HEAD
        // If the callee has type parameters, they could appear in `projection_predicate.ty` or the
        // types of `trait_predicate.trait_ref.substs`.
        if if trait_predicate.def_id() == deref_trait_id {
            if let [projection_predicate] = projection_predicates[..] {
                let normalized_ty =
                    cx.tcx
                        .subst_and_normalize_erasing_regions(call_substs, cx.param_env, projection_predicate.term);
                implements_trait(cx, receiver_ty, deref_trait_id, &[])
                    && get_associated_type(cx, receiver_ty, deref_trait_id, "Target")
                        .map_or(false, |ty| ty::TermKind::Ty(ty) == normalized_ty.unpack())
            } else {
                false
            }
        } else if trait_predicate.def_id() == as_ref_trait_id {
            let composed_substs = compose_substs(
                cx,
                &trait_predicate.trait_ref.substs.iter().skip(1).collect::<Vec<_>>()[..],
                call_substs,
            );
            // if `expr` is a `String` and generic target is [u8], skip
            // (https://github.com/rust-lang/rust-clippy/issues/9317).
            if let [subst] = composed_substs[..]
                && let GenericArgKind::Type(arg_ty) = subst.unpack()
                && arg_ty.is_slice()
                && let inner_ty = arg_ty.builtin_index().unwrap()
                && let ty::Uint(ty::UintTy::U8) = inner_ty.kind()
                && let self_ty = cx.typeck_results().expr_ty(expr).peel_refs()
                && is_type_diagnostic_item(cx, self_ty, sym::String) {
                false
            } else {
                implements_trait(cx, receiver_ty, as_ref_trait_id, &composed_substs)
            }
        } else {
            false
        };
=======
        if can_change_type(cx, maybe_arg, receiver_ty);
>>>>>>> 1f92c9dc
        // We can't add an `&` when the trait is `Deref` because `Target = &T` won't match
        // `Target = T`.
        if n_refs > 0 || is_copy(cx, receiver_ty) || trait_predicate.def_id() != deref_trait_id;
        let n_refs = max(n_refs, if is_copy(cx, receiver_ty) { 0 } else { 1 });
<<<<<<< HEAD
        // If the trait is `AsRef` and the input type variable `T` occurs in the output type, then
        // `T` must not be instantiated with a reference
        // (https://github.com/rust-lang/rust-clippy/issues/8507).
        if (n_refs == 0 && !receiver_ty.is_ref())
            || trait_predicate.def_id() != as_ref_trait_id
            || !fn_sig.output().contains(input);
=======
>>>>>>> 1f92c9dc
        if let Some(receiver_snippet) = snippet_opt(cx, receiver.span);
        then {
            span_lint_and_sugg(
                cx,
                UNNECESSARY_TO_OWNED,
                maybe_arg.span,
                &format!("unnecessary use of `{}`", method_name),
                "use",
                format!("{:&>width$}{}", "", receiver_snippet, width = n_refs),
                Applicability::MachineApplicable,
            );
            return true;
        }
    }
    false
}

/// Walks an expression's ancestors until it finds a non-`AddrOf` expression. Returns the first such
/// expression found (if any) along with the immediately prior expression.
fn skip_addr_of_ancestors<'tcx>(
    cx: &LateContext<'tcx>,
    mut expr: &'tcx Expr<'tcx>,
) -> Option<(&'tcx Expr<'tcx>, &'tcx Expr<'tcx>)> {
    while let Some(parent) = get_parent_expr(cx, expr) {
        if let ExprKind::AddrOf(BorrowKind::Ref, Mutability::Not, _) = parent.kind {
            expr = parent;
        } else {
            return Some((parent, expr));
        }
    }
    None
}

/// Checks whether an expression is a function or method call and, if so, returns its `DefId`,
/// `Substs`, and arguments.
fn get_callee_substs_and_args<'tcx>(
    cx: &LateContext<'tcx>,
    expr: &'tcx Expr<'tcx>,
) -> Option<(DefId, SubstsRef<'tcx>, Option<&'tcx Expr<'tcx>>, &'tcx [Expr<'tcx>])> {
    if_chain! {
        if let ExprKind::Call(callee, args) = expr.kind;
        let callee_ty = cx.typeck_results().expr_ty(callee);
        if let ty::FnDef(callee_def_id, _) = callee_ty.kind();
        then {
            let substs = cx.typeck_results().node_substs(callee.hir_id);
            return Some((*callee_def_id, substs, None, args));
        }
    }
    if_chain! {
        if let ExprKind::MethodCall(_, receiver, args, _) = expr.kind;
        if let Some(method_def_id) = cx.typeck_results().type_dependent_def_id(expr.hir_id);
        then {
            let substs = cx.typeck_results().node_substs(expr.hir_id);
            return Some((method_def_id, substs, Some(receiver), args));
        }
    }
    None
}

/// Returns the `TraitPredicate`s and `ProjectionPredicate`s for a function's input type.
fn get_input_traits_and_projections<'tcx>(
    cx: &LateContext<'tcx>,
    callee_def_id: DefId,
    input: Ty<'tcx>,
) -> (Vec<TraitPredicate<'tcx>>, Vec<ProjectionPredicate<'tcx>>) {
    let mut trait_predicates = Vec::new();
    let mut projection_predicates = Vec::new();
    for predicate in cx.tcx.param_env(callee_def_id).caller_bounds() {
        match predicate.kind().skip_binder() {
            PredicateKind::Trait(trait_predicate) => {
                if trait_predicate.trait_ref.self_ty() == input {
                    trait_predicates.push(trait_predicate);
                }
            },
            PredicateKind::Projection(projection_predicate) => {
                if projection_predicate.projection_ty.self_ty() == input {
                    projection_predicates.push(projection_predicate);
                }
            },
            _ => {},
        }
    }
    (trait_predicates, projection_predicates)
}

fn can_change_type<'a>(cx: &LateContext<'a>, mut expr: &'a Expr<'a>, mut ty: Ty<'a>) -> bool {
    for (_, node) in cx.tcx.hir().parent_iter(expr.hir_id) {
        match node {
            Node::Stmt(_) => return true,
            Node::Block(..) => continue,
            Node::Item(item) => {
                if let ItemKind::Fn(_, _, body_id) = &item.kind
                && let output_ty = return_ty(cx, item.hir_id())
                && let local_def_id = cx.tcx.hir().local_def_id(item.hir_id())
                && Inherited::build(cx.tcx, local_def_id).enter(|inherited| {
                    let fn_ctxt = FnCtxt::new(&inherited, cx.param_env, item.hir_id());
                    fn_ctxt.can_coerce(ty, output_ty)
                }) {
                    if has_lifetime(output_ty) && has_lifetime(ty) {
                        return false;
                    }
                    let body = cx.tcx.hir().body(*body_id);
                    let body_expr = &body.value;
                    let mut count = 0;
                    return find_all_ret_expressions(cx, body_expr, |_| { count += 1; count <= 1 });
                }
            }
            Node::Expr(parent_expr) => {
                if let Some((callee_def_id, call_substs, call_args)) = get_callee_substs_and_args(cx, parent_expr) {
                    let fn_sig = cx.tcx.fn_sig(callee_def_id).skip_binder();
                    if let Some(arg_index) = call_args.iter().position(|arg| arg.hir_id == expr.hir_id)
                        && let Some(param_ty) = fn_sig.inputs().get(arg_index)
                        && let ty::Param(ParamTy { index: param_index , ..}) = param_ty.kind()
                    {
                        if fn_sig
                            .inputs()
                            .iter()
                            .enumerate()
                            .filter(|(i, _)| *i != arg_index)
                            .any(|(_, ty)| ty.contains(*param_ty))
                        {
                            return false;
                        }

                        let mut trait_predicates = cx.tcx.param_env(callee_def_id)
                            .caller_bounds().iter().filter(|predicate| {
                            if let PredicateKind::Trait(trait_predicate) =  predicate.kind().skip_binder()
                                && trait_predicate.trait_ref.self_ty() == *param_ty {
                                    true
                                } else {
                                false
                            }
                        });

                        let new_subst = cx.tcx.mk_substs(
                            call_substs.iter()
                                .enumerate()
                                .map(|(i, t)|
                                     if i == (*param_index as usize) {
                                         GenericArg::from(ty)
                                     } else {
                                         t
                                     }));

                        if trait_predicates.any(|predicate| {
                            let predicate = EarlyBinder(predicate).subst(cx.tcx, new_subst);
                            let obligation = Obligation::new(ObligationCause::dummy(), cx.param_env, predicate);
                            !cx.tcx
                                .infer_ctxt()
                                .enter(|infcx| infcx.predicate_must_hold_modulo_regions(&obligation))
                        }) {
                            return false;
                        }

                        let output_ty = fn_sig.output();
                        if output_ty.contains(*param_ty) {
                            if let Ok(new_ty)  = cx.tcx.try_subst_and_normalize_erasing_regions(
                                new_subst, cx.param_env, output_ty) {
                                expr = parent_expr;
                                ty = new_ty;
                                continue;
                            }
                            return false;
                        }

                        return true;
                    }
                } else if let ExprKind::Block(..) = parent_expr.kind {
                    continue;
                }
                return false;
            },
            _ => return false,
        }
    }

    false
}

fn has_lifetime(ty: Ty<'_>) -> bool {
    ty.walk().any(|t| matches!(t.unpack(), GenericArgKind::Lifetime(_)))
}

/// Returns true if the named method is `Iterator::cloned` or `Iterator::copied`.
fn is_cloned_or_copied(cx: &LateContext<'_>, method_name: Symbol, method_def_id: DefId) -> bool {
    (method_name.as_str() == "cloned" || method_name.as_str() == "copied")
        && is_diag_trait_item(cx, method_def_id, sym::Iterator)
}

/// Returns true if the named method can be used to convert the receiver to its "owned"
/// representation.
fn is_to_owned_like<'a>(cx: &LateContext<'a>, call_expr: &Expr<'a>, method_name: Symbol, method_def_id: DefId) -> bool {
    is_clone_like(cx, method_name.as_str(), method_def_id)
        || is_cow_into_owned(cx, method_name, method_def_id)
        || is_to_string_on_string_like(cx, call_expr, method_name, method_def_id)
}

/// Returns true if the named method is `Cow::into_owned`.
fn is_cow_into_owned(cx: &LateContext<'_>, method_name: Symbol, method_def_id: DefId) -> bool {
    method_name.as_str() == "into_owned" && is_diag_item_method(cx, method_def_id, sym::Cow)
}

/// Returns true if the named method is `ToString::to_string` and it's called on a type that
/// is string-like i.e. implements `AsRef<str>` or `Deref<str>`.
fn is_to_string_on_string_like<'a>(
    cx: &LateContext<'_>,
    call_expr: &'a Expr<'a>,
    method_name: Symbol,
    method_def_id: DefId,
) -> bool {
    if method_name != sym::to_string || !is_diag_trait_item(cx, method_def_id, sym::ToString) {
        return false;
    }

    if let Some(substs) = cx.typeck_results().node_substs_opt(call_expr.hir_id)
        && let [generic_arg] = substs.as_slice()
        && let GenericArgKind::Type(ty) = generic_arg.unpack()
        && let Some(deref_trait_id) = cx.tcx.get_diagnostic_item(sym::Deref)
        && let Some(as_ref_trait_id) = cx.tcx.get_diagnostic_item(sym::AsRef)
        && (implements_trait(cx, ty, deref_trait_id, &[cx.tcx.types.str_.into()]) ||
            implements_trait(cx, ty, as_ref_trait_id, &[cx.tcx.types.str_.into()])) {
            true
        } else {
            false
        }
}<|MERGE_RESOLUTION|>--- conflicted
+++ resolved
@@ -3,16 +3,9 @@
 use crate::rustc_middle::ty::Subst;
 use clippy_utils::diagnostics::span_lint_and_sugg;
 use clippy_utils::source::snippet_opt;
-<<<<<<< HEAD
-use clippy_utils::ty::{
-    get_associated_type, get_iterator_item_ty, implements_trait, is_copy, is_type_diagnostic_item, peel_mid_ty_refs,
-};
-use clippy_utils::{fn_def_id, get_parent_expr, is_diag_item_method, is_diag_trait_item};
-=======
 use clippy_utils::ty::{get_associated_type, get_iterator_item_ty, implements_trait, is_copy, peel_mid_ty_refs};
 use clippy_utils::visitors::find_all_ret_expressions;
 use clippy_utils::{fn_def_id, get_parent_expr, is_diag_item_method, is_diag_trait_item, return_ty};
->>>>>>> 1f92c9dc
 use clippy_utils::{meets_msrv, msrvs};
 use rustc_errors::Applicability;
 use rustc_hir::{def_id::DefId, BorrowKind, Expr, ExprKind, ItemKind, Node};
@@ -257,18 +250,9 @@
 ) -> bool {
     if_chain! {
         if let Some((maybe_call, maybe_arg)) = skip_addr_of_ancestors(cx, expr);
-<<<<<<< HEAD
-        if let Some((callee_def_id, call_substs, call_receiver, call_args)) = get_callee_substs_and_args(cx, maybe_call);
-=======
-        if let Some((callee_def_id, _, call_args)) = get_callee_substs_and_args(cx, maybe_call);
->>>>>>> 1f92c9dc
+        if let Some((callee_def_id, _, recv, call_args)) = get_callee_substs_and_args(cx, maybe_call);
         let fn_sig = cx.tcx.fn_sig(callee_def_id).skip_binder();
-        let index = if let Some(call_receiver) = call_receiver {
-            std::iter::once(call_receiver).chain(call_args.iter()).position(|arg| arg.hir_id == maybe_arg.hir_id)
-        } else {
-            call_args.iter().position(|arg| arg.hir_id == maybe_arg.hir_id)
-        };
-        if let Some(i) = index;
+        if let Some(i) = recv.into_iter().chain(call_args).position(|arg| arg.hir_id == maybe_arg.hir_id);
         if let Some(input) = fn_sig.inputs().get(i);
         let (input, n_refs) = peel_mid_ty_refs(*input);
         if let (trait_predicates, _) = get_input_traits_and_projections(cx, callee_def_id, input);
@@ -281,58 +265,11 @@
         if let Some(as_ref_trait_id) = cx.tcx.get_diagnostic_item(sym::AsRef);
         if trait_predicate.def_id() == deref_trait_id || trait_predicate.def_id() == as_ref_trait_id;
         let receiver_ty = cx.typeck_results().expr_ty(receiver);
-<<<<<<< HEAD
-        // If the callee has type parameters, they could appear in `projection_predicate.ty` or the
-        // types of `trait_predicate.trait_ref.substs`.
-        if if trait_predicate.def_id() == deref_trait_id {
-            if let [projection_predicate] = projection_predicates[..] {
-                let normalized_ty =
-                    cx.tcx
-                        .subst_and_normalize_erasing_regions(call_substs, cx.param_env, projection_predicate.term);
-                implements_trait(cx, receiver_ty, deref_trait_id, &[])
-                    && get_associated_type(cx, receiver_ty, deref_trait_id, "Target")
-                        .map_or(false, |ty| ty::TermKind::Ty(ty) == normalized_ty.unpack())
-            } else {
-                false
-            }
-        } else if trait_predicate.def_id() == as_ref_trait_id {
-            let composed_substs = compose_substs(
-                cx,
-                &trait_predicate.trait_ref.substs.iter().skip(1).collect::<Vec<_>>()[..],
-                call_substs,
-            );
-            // if `expr` is a `String` and generic target is [u8], skip
-            // (https://github.com/rust-lang/rust-clippy/issues/9317).
-            if let [subst] = composed_substs[..]
-                && let GenericArgKind::Type(arg_ty) = subst.unpack()
-                && arg_ty.is_slice()
-                && let inner_ty = arg_ty.builtin_index().unwrap()
-                && let ty::Uint(ty::UintTy::U8) = inner_ty.kind()
-                && let self_ty = cx.typeck_results().expr_ty(expr).peel_refs()
-                && is_type_diagnostic_item(cx, self_ty, sym::String) {
-                false
-            } else {
-                implements_trait(cx, receiver_ty, as_ref_trait_id, &composed_substs)
-            }
-        } else {
-            false
-        };
-=======
         if can_change_type(cx, maybe_arg, receiver_ty);
->>>>>>> 1f92c9dc
         // We can't add an `&` when the trait is `Deref` because `Target = &T` won't match
         // `Target = T`.
         if n_refs > 0 || is_copy(cx, receiver_ty) || trait_predicate.def_id() != deref_trait_id;
         let n_refs = max(n_refs, if is_copy(cx, receiver_ty) { 0 } else { 1 });
-<<<<<<< HEAD
-        // If the trait is `AsRef` and the input type variable `T` occurs in the output type, then
-        // `T` must not be instantiated with a reference
-        // (https://github.com/rust-lang/rust-clippy/issues/8507).
-        if (n_refs == 0 && !receiver_ty.is_ref())
-            || trait_predicate.def_id() != as_ref_trait_id
-            || !fn_sig.output().contains(input);
-=======
->>>>>>> 1f92c9dc
         if let Some(receiver_snippet) = snippet_opt(cx, receiver.span);
         then {
             span_lint_and_sugg(
@@ -382,11 +319,11 @@
         }
     }
     if_chain! {
-        if let ExprKind::MethodCall(_, receiver, args, _) = expr.kind;
+        if let ExprKind::MethodCall(_, recv, args, _) = expr.kind;
         if let Some(method_def_id) = cx.typeck_results().type_dependent_def_id(expr.hir_id);
         then {
             let substs = cx.typeck_results().node_substs(expr.hir_id);
-            return Some((method_def_id, substs, Some(receiver), args));
+            return Some((method_def_id, substs, Some(recv), args));
         }
     }
     None
@@ -441,9 +378,10 @@
                 }
             }
             Node::Expr(parent_expr) => {
-                if let Some((callee_def_id, call_substs, call_args)) = get_callee_substs_and_args(cx, parent_expr) {
+                if let Some((callee_def_id, call_substs, recv, call_args)) = get_callee_substs_and_args(cx, parent_expr)
+                {
                     let fn_sig = cx.tcx.fn_sig(callee_def_id).skip_binder();
-                    if let Some(arg_index) = call_args.iter().position(|arg| arg.hir_id == expr.hir_id)
+                    if let Some(arg_index) = recv.into_iter().chain(call_args).position(|arg| arg.hir_id == expr.hir_id)
                         && let Some(param_ty) = fn_sig.inputs().get(arg_index)
                         && let ty::Param(ParamTy { index: param_index , ..}) = param_ty.kind()
                     {
