--- conflicted
+++ resolved
@@ -8,11 +8,7 @@
 
 pub(super) fn check(cx: &EarlyContext<'_>, span: Span, lit: &MetaItemLit) {
     if let LitKind::Str(is, _) = lit.kind
-<<<<<<< HEAD
-        && (is.as_str() == "TBD" || Version::parse(is.as_str()).is_ok())
-=======
         && (is == sym::TBD || Version::parse(is.as_str()).is_ok())
->>>>>>> 549107db
     {
         return;
     }
