--- conflicted
+++ resolved
@@ -147,15 +147,11 @@
             visit_break_exprs(block, |break_expr, dest, sub_expr| {
                 if dest.target_id.ok() == Some(expr.hir_id) {
                     if call_site_span.is_none() && break_expr.span.ctxt() == ctxt {
-<<<<<<< HEAD
-                        lint_break(cx, break_expr.span, sub_expr.unwrap().span);
-=======
                         // At this point sub_expr can be `None` in async functions which either diverge, or return the
                         // unit type.
                         if let Some(sub_expr) = sub_expr {
                             lint_break(cx, break_expr.span, sub_expr.span);
                         }
->>>>>>> 2d597b7f
                     } else {
                         // the break expression is from a macro call, add a return to the loop
                         add_return = true;
