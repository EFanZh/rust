--- conflicted
+++ resolved
@@ -20,11 +20,7 @@
 LL |         cell_a.set(cell_x.get()); // forces 'x: 'a, error in closure
    |         ^^^^^^^^^^^^^^^^^^^^^^^^ `cell_x` escapes the closure body here
    |
-<<<<<<< HEAD
-   = note: requirement occurs because of the type `Cell<&'?8 u32>`, which makes the generic argument `&'?8 u32` invariant
-=======
    = note: requirement occurs because of the type `Cell<&'?9 u32>`, which makes the generic argument `&'?9 u32` invariant
->>>>>>> 01706e1a
    = note: the struct `Cell<T>` is invariant over the parameter `T`
    = help: see <https://doc.rust-lang.org/nomicon/subtyping.html> for more information about variance
 
