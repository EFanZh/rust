--- conflicted
+++ resolved
@@ -1,9 +1,5 @@
 error: encountered mutable pointer in final value of constant
-<<<<<<< HEAD
-  --> $DIR/alloc_intrinsic_untyped.rs:9:1
-=======
   --> $DIR/alloc_intrinsic_untyped.rs:8:1
->>>>>>> c16ff445
    |
 LL | const BAR: *mut i32 = unsafe { intrinsics::const_allocate(4, 4) as *mut i32 };
    | ^^^^^^^^^^^^^^^^^^^
