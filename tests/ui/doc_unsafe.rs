// aux-build:doc_unsafe_macros.rs

#[macro_use]
extern crate doc_unsafe_macros;

/// This is not sufficiently documented
pub unsafe fn destroy_the_planet() {
    unimplemented!();
}

/// This one is
///
/// # Safety
///
/// This function shouldn't be called unless the horsemen are ready
pub unsafe fn apocalypse(universe: &mut ()) {
    unimplemented!();
}

/// This is a private function, so docs aren't necessary
unsafe fn you_dont_see_me() {
    unimplemented!();
}

mod private_mod {
    pub unsafe fn only_crate_wide_accessible() {
        unimplemented!();
    }

    pub unsafe fn republished() {
        unimplemented!();
    }
}

pub use private_mod::republished;

pub trait SafeTraitUnsafeMethods {
    unsafe fn woefully_underdocumented(self);

    /// # Safety
    unsafe fn at_least_somewhat_documented(self);
}

pub unsafe trait UnsafeTrait {
    fn method();
}

/// # Safety
pub unsafe trait DocumentedUnsafeTrait {
    fn method2();
}

pub struct Struct;

impl SafeTraitUnsafeMethods for Struct {
    unsafe fn woefully_underdocumented(self) {
        // all is well
    }

    unsafe fn at_least_somewhat_documented(self) {
        // all is still well
    }
}

unsafe impl UnsafeTrait for Struct {
    fn method() {}
}

unsafe impl DocumentedUnsafeTrait for Struct {
    fn method2() {}
}

impl Struct {
    pub unsafe fn more_undocumented_unsafe() -> Self {
        unimplemented!();
    }

    /// # Safety
    pub unsafe fn somewhat_documented(&self) {
        unimplemented!();
    }

    unsafe fn private(&self) {
        unimplemented!();
    }
}

macro_rules! very_unsafe {
    () => {
        pub unsafe fn whee() {
            unimplemented!()
        }

        /// # Safety
        ///
        /// Please keep the seat belt fastened
        pub unsafe fn drive() {
            whee()
        }
    };
}

very_unsafe!();

// we don't lint code from external macros
undocd_unsafe!();

fn main() {
    unsafe {
        you_dont_see_me();
        destroy_the_planet();
        let mut universe = ();
        apocalypse(&mut universe);
        private_mod::only_crate_wide_accessible();
        drive();
    }
}

// do not lint if any parent has `#[doc(hidden)]` attribute
// see #7347
#[doc(hidden)]
pub mod __macro {
    pub struct T;
    impl T {
        pub unsafe fn f() {}
    }
<<<<<<< HEAD
=======
}

/// # Implementation safety
pub unsafe trait DocumentedUnsafeTraitWithImplementationHeader {
    fn method();
>>>>>>> 150a6598
}<|MERGE_RESOLUTION|>--- conflicted
+++ resolved
@@ -124,12 +124,9 @@
     impl T {
         pub unsafe fn f() {}
     }
-<<<<<<< HEAD
-=======
 }
 
 /// # Implementation safety
 pub unsafe trait DocumentedUnsafeTraitWithImplementationHeader {
     fn method();
->>>>>>> 150a6598
 }