error: this block may be rewritten with the `?` operator
  --> tests/ui/question_mark.rs:7:5
   |
LL | /     if a.is_none() {
LL | |
LL | |         return None;
LL | |     }
   | |_____^ help: replace it with: `a?;`
   |
   = note: `-D clippy::question-mark` implied by `-D warnings`
   = help: to override `-D warnings` add `#[allow(clippy::question_mark)]`

error: this block may be rewritten with the `?` operator
  --> tests/ui/question_mark.rs:53:9
   |
LL | /         if (self.opt).is_none() {
LL | |
LL | |             return None;
LL | |         }
   | |_________^ help: replace it with: `(self.opt)?;`

error: this block may be rewritten with the `?` operator
  --> tests/ui/question_mark.rs:58:9
   |
LL | /         if self.opt.is_none() {
LL | |
LL | |             return None
LL | |         }
   | |_________^ help: replace it with: `self.opt?;`

error: this block may be rewritten with the `?` operator
  --> tests/ui/question_mark.rs:63:17
   |
LL |           let _ = if self.opt.is_none() {
   |  _________________^
LL | |
LL | |             return None;
LL | |         } else {
LL | |             self.opt
LL | |         };
   | |_________^ help: replace it with: `Some(self.opt?)`

error: this block may be rewritten with the `?` operator
  --> tests/ui/question_mark.rs:70:17
   |
LL |           let _ = if let Some(x) = self.opt {
   |  _________________^
LL | |
LL | |             x
LL | |         } else {
LL | |             return None;
LL | |         };
   | |_________^ help: replace it with: `self.opt?`

error: this block may be rewritten with the `?` operator
  --> tests/ui/question_mark.rs:88:9
   |
LL | /         if self.opt.is_none() {
LL | |
LL | |             return None;
LL | |         }
   | |_________^ help: replace it with: `self.opt.as_ref()?;`

error: this block may be rewritten with the `?` operator
  --> tests/ui/question_mark.rs:97:9
   |
LL | /         if self.opt.is_none() {
LL | |
LL | |             return None;
LL | |         }
   | |_________^ help: replace it with: `self.opt.as_ref()?;`

error: this block may be rewritten with the `?` operator
  --> tests/ui/question_mark.rs:106:9
   |
LL | /         if self.opt.is_none() {
LL | |
LL | |             return None;
LL | |         }
   | |_________^ help: replace it with: `self.opt.as_ref()?;`

error: this block may be rewritten with the `?` operator
  --> tests/ui/question_mark.rs:114:26
   |
LL |           let v: &Vec<_> = if let Some(ref v) = self.opt {
   |  __________________________^
LL | |
LL | |             v
LL | |         } else {
LL | |             return None;
LL | |         };
   | |_________^ help: replace it with: `self.opt.as_ref()?`

error: this block may be rewritten with the `?` operator
  --> tests/ui/question_mark.rs:125:17
   |
LL |           let v = if let Some(v) = self.opt {
   |  _________________^
LL | |
LL | |             v
LL | |         } else {
LL | |             return None;
LL | |         };
   | |_________^ help: replace it with: `self.opt?`

error: this block may be rewritten with the `?` operator
  --> tests/ui/question_mark.rs:147:5
   |
LL | /     if f().is_none() {
LL | |
LL | |         return None;
LL | |     }
   | |_____^ help: replace it with: `f()?;`

error: this `match` expression can be replaced with `?`
  --> tests/ui/question_mark.rs:152:16
   |
LL |       let _val = match f() {
   |  ________________^
LL | |
LL | |         Some(val) => val,
LL | |         None => return None,
LL | |     };
   | |_____^ help: try instead: `f()?`

error: this `match` expression can be replaced with `?`
  --> tests/ui/question_mark.rs:163:5
   |
LL | /     match f() {
LL | |
LL | |         Some(val) => val,
LL | |         None => return None,
LL | |     };
   | |_____^ help: try instead: `f()?`

error: this `match` expression can be replaced with `?`
  --> tests/ui/question_mark.rs:169:5
   |
LL | /     match opt_none!() {
LL | |
LL | |         Some(x) => x,
LL | |         None => return None,
LL | |     };
   | |_____^ help: try instead: `opt_none!()?`

error: this block may be rewritten with the `?` operator
  --> tests/ui/question_mark.rs:196:13
   |
LL |     let _ = if let Ok(x) = x { x } else { return x };
   |             ^^^^^^^^^^^^^^^^^^^^^^^^^^^^^^^^^^^^^^^^ help: replace it with: `x?`

error: this block may be rewritten with the `?` operator
  --> tests/ui/question_mark.rs:199:5
   |
LL | /     if x.is_err() {
LL | |
LL | |         return x;
LL | |     }
   | |_____^ help: replace it with: `x?;`

error: this `match` expression can be replaced with `?`
  --> tests/ui/question_mark.rs:204:16
   |
LL |       let _val = match func_returning_result() {
   |  ________________^
LL | |
LL | |         Ok(val) => val,
LL | |         Err(err) => return Err(err),
LL | |     };
   | |_____^ help: try instead: `func_returning_result()?`

error: this `match` expression can be replaced with `?`
  --> tests/ui/question_mark.rs:210:5
   |
LL | /     match func_returning_result() {
LL | |
LL | |         Ok(val) => val,
LL | |         Err(err) => return Err(err),
LL | |     };
   | |_____^ help: try instead: `func_returning_result()?`

error: this block may be rewritten with the `?` operator
  --> tests/ui/question_mark.rs:302:5
   |
LL | /     if let Err(err) = func_returning_result() {
LL | |
LL | |         return Err(err);
LL | |     }
   | |_____^ help: replace it with: `func_returning_result()?;`

error: this block may be rewritten with the `?` operator
  --> tests/ui/question_mark.rs:310:5
   |
LL | /     if let Err(err) = func_returning_result() {
LL | |
LL | |         return Err(err);
LL | |     }
   | |_____^ help: replace it with: `func_returning_result()?;`

error: this block may be rewritten with the `?` operator
  --> tests/ui/question_mark.rs:393:13
   |
LL | /             if a.is_none() {
LL | |
LL | |                 return None;
...  |
LL | |             }
   | |_____________^ help: replace it with: `a?;`

error: this `let...else` may be rewritten with the `?` operator
  --> tests/ui/question_mark.rs:454:5
   |
LL | /     let Some(v) = bar.foo.owned.clone() else {
LL | |         return None;
LL | |     };
   | |______^ help: replace it with: `let v = bar.foo.owned.clone()?;`

error: this `let...else` may be rewritten with the `?` operator
  --> tests/ui/question_mark.rs:469:5
   |
LL | /     let Some(ref x) = foo.opt_x else {
LL | |         return None;
LL | |     };
   | |______^ help: replace it with: `let x = foo.opt_x.as_ref()?;`

error: this `let...else` may be rewritten with the `?` operator
  --> tests/ui/question_mark.rs:479:5
   |
LL | /     let Some(ref mut x) = foo.opt_x else {
LL | |         return None;
LL | |     };
   | |______^ help: replace it with: `let x = foo.opt_x.as_mut()?;`

error: this `let...else` may be rewritten with the `?` operator
  --> tests/ui/question_mark.rs:490:5
   |
LL | /     let Some(ref x @ ref y) = foo.opt_x else {
LL | |         return None;
LL | |     };
   | |______^ help: replace it with: `let x @ y = foo.opt_x.as_ref()?;`

error: this `let...else` may be rewritten with the `?` operator
  --> tests/ui/question_mark.rs:494:5
   |
LL | /     let Some(ref x @ WrapperStructWithString(_)) = bar else {
LL | |         return None;
LL | |     };
   | |______^ help: replace it with: `let x @ &WrapperStructWithString(_) = bar.as_ref()?;`

error: this `let...else` may be rewritten with the `?` operator
  --> tests/ui/question_mark.rs:498:5
   |
LL | /     let Some(ref mut x @ WrapperStructWithString(_)) = bar else {
LL | |         return None;
LL | |     };
   | |______^ help: replace it with: `let x @ &mut WrapperStructWithString(_) = bar.as_mut()?;`

error: this block may be rewritten with the `?` operator
  --> tests/ui/question_mark.rs:520:5
   |
LL | /     if arg.is_none() {
LL | |
LL | |         return None;
LL | |     }
   | |_____^ help: replace it with: `arg?;`

error: this `match` expression can be replaced with `?`
  --> tests/ui/question_mark.rs:524:15
   |
LL |       let val = match arg {
   |  _______________^
LL | |
LL | |         Some(val) => val,
LL | |         None => return None,
LL | |     };
   | |_____^ help: try instead: `arg?`

error: this `let...else` may be rewritten with the `?` operator
  --> tests/ui/question_mark.rs:534:5
   |
LL | /     let Some(a) = *a else {
LL | |         return None;
LL | |     };
   | |______^ help: replace it with: `let a = (*a)?;`

error: this `match` expression can be replaced with `?`
  --> tests/ui/question_mark.rs:566:5
   |
LL | /     match some_result {
LL | |
LL | |         Ok(val) => val,
LL | |         Err(err) => return Err(err.into()),
LL | |     };
   | |_____^ help: try instead: `some_result?`

error: this `match` expression can be replaced with `?`
  --> tests/ui/question_mark.rs:572:5
   |
LL | /     match some_result {
LL | |
LL | |         Ok(val) => val,
LL | |         Err(err) => return Err(Into::into(err)),
LL | |     };
   | |_____^ help: try instead: `some_result?`

error: this `match` expression can be replaced with `?`
  --> tests/ui/question_mark.rs:578:5
   |
LL | /     match some_result {
LL | |
LL | |         Ok(val) => val,
LL | |         Err(err) => return Err(<&str as Into<String>>::into(err)),
LL | |     };
   | |_____^ help: try instead: `some_result?`

<<<<<<< HEAD
error: aborting due to 33 previous errors
=======
error: this `match` expression can be replaced with `?`
  --> tests/ui/question_mark.rs:596:17
   |
LL |           let x = match result {
   |  _________________^
LL | |
LL | |             Ok(v) => v,
LL | |             Err(e) => return Err(e),
LL | |         };
   | |_________^ help: try instead: `result?`

error: this block may be rewritten with the `?` operator
  --> tests/ui/question_mark.rs:609:9
   |
LL | /         if let Err(reason) = result {
LL | |
LL | |             return Err(reason);
LL | |         }
   | |_________^ help: replace it with: `result?;`

error: aborting due to 35 previous errors
>>>>>>> 23b1aceb
<|MERGE_RESOLUTION|>--- conflicted
+++ resolved
@@ -313,9 +313,6 @@
 LL | |     };
    | |_____^ help: try instead: `some_result?`
 
-<<<<<<< HEAD
-error: aborting due to 33 previous errors
-=======
 error: this `match` expression can be replaced with `?`
   --> tests/ui/question_mark.rs:596:17
    |
@@ -337,4 +334,3 @@
    | |_________^ help: replace it with: `result?;`
 
 error: aborting due to 35 previous errors
->>>>>>> 23b1aceb
