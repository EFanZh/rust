error[E0382]: use of moved value: `value`
  --> $DIR/issue-72649-uninit-in-loop.rs:24:22
   |
LL |         let value = NonCopy{};
   |             ----- move occurs because `value` has type `NonCopy`, which does not implement the `Copy` trait
LL |
LL |         let _used = value;
   |                     ----- value moved here
LL |
LL |         let _used2 = value;
   |                      ^^^^^ value used here after move
   |
note: if `NonCopy` implemented `Clone`, you could clone the value
  --> $DIR/issue-72649-uninit-in-loop.rs:5:1
   |
LL | struct NonCopy;
   | ^^^^^^^^^^^^^^

error[E0382]: use of moved value: `value`
  --> $DIR/issue-72649-uninit-in-loop.rs:36:26
   |
LL |     let value = NonCopy{};
   |         ----- move occurs because `value` has type `NonCopy`, which does not implement the `Copy` trait
LL |
LL |     loop {
   |     ---- inside of this loop
LL |         let _used = value;
   |                     ----- value moved here
...
LL |             let _used2 = value;
   |                          ^^^^^ value used here after move
   |
note: if `NonCopy` implemented `Clone`, you could clone the value
  --> $DIR/issue-72649-uninit-in-loop.rs:5:1
   |
LL | struct NonCopy;
   | ^^^^^^^^^^^^^^

error[E0382]: use of moved value: `value`
  --> $DIR/issue-72649-uninit-in-loop.rs:46:21
   |
LL |     let value = NonCopy{};
   |         ----- move occurs because `value` has type `NonCopy`, which does not implement the `Copy` trait
LL |
LL |     loop {
   |     ---- inside of this loop
LL |         let _used = value;
   |                     ^^^^^ value moved here, in previous iteration of loop
   |
note: if `NonCopy` implemented `Clone`, you could clone the value
  --> $DIR/issue-72649-uninit-in-loop.rs:5:1
   |
LL | struct NonCopy;
   | ^^^^^^^^^^^^^^

error[E0382]: use of moved value: `value`
  --> $DIR/issue-72649-uninit-in-loop.rs:57:22
   |
LL |     let mut value = NonCopy{};
   |         --------- move occurs because `value` has type `NonCopy`, which does not implement the `Copy` trait
...
LL |     loop {
   |     ---- inside of this loop
LL |         let _used2 = value;
   |                      ^^^^^ value moved here, in previous iteration of loop
   |
note: if `NonCopy` implemented `Clone`, you could clone the value
  --> $DIR/issue-72649-uninit-in-loop.rs:5:1
   |
LL | struct NonCopy;
   | ^^^^^^^^^^^^^^

error[E0381]: used binding `value` isn't initialized
  --> $DIR/issue-72649-uninit-in-loop.rs:65:21
   |
LL |         let value: NonCopy;
   |             ----- binding declared here but left uninitialized
LL |         let _used = value;
   |                     ^^^^^ `value` used here but it isn't initialized
   |
help: consider assigning a value
   |
<<<<<<< HEAD
LL |         let value: NonCopy = value;
   |                            +++++++
=======
LL |         let value: NonCopy = /* value */;
   |                            +++++++++++++
>>>>>>> b7581490

error[E0381]: used binding `value` isn't initialized
  --> $DIR/issue-72649-uninit-in-loop.rs:73:21
   |
LL |     let mut value: NonCopy;
   |         --------- binding declared here but left uninitialized
LL |     loop {
LL |         let _used = value;
   |                     ^^^^^ `value` used here but it isn't initialized
   |
help: consider assigning a value
   |
<<<<<<< HEAD
LL |     let mut value: NonCopy = value;
   |                            +++++++
=======
LL |     let mut value: NonCopy = /* value */;
   |                            +++++++++++++
>>>>>>> b7581490

error: aborting due to 6 previous errors

Some errors have detailed explanations: E0381, E0382.
For more information about an error, try `rustc --explain E0381`.<|MERGE_RESOLUTION|>--- conflicted
+++ resolved
@@ -80,13 +80,8 @@
    |
 help: consider assigning a value
    |
-<<<<<<< HEAD
-LL |         let value: NonCopy = value;
-   |                            +++++++
-=======
 LL |         let value: NonCopy = /* value */;
    |                            +++++++++++++
->>>>>>> b7581490
 
 error[E0381]: used binding `value` isn't initialized
   --> $DIR/issue-72649-uninit-in-loop.rs:73:21
@@ -99,13 +94,8 @@
    |
 help: consider assigning a value
    |
-<<<<<<< HEAD
-LL |     let mut value: NonCopy = value;
-   |                            +++++++
-=======
 LL |     let mut value: NonCopy = /* value */;
    |                            +++++++++++++
->>>>>>> b7581490
 
 error: aborting due to 6 previous errors
 
