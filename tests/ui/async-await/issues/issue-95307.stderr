--- conflicted
+++ resolved
@@ -4,9 +4,6 @@
 LL |     async fn new() -> [u8; _];
    |                            ^ not allowed in type signatures
 
-<<<<<<< HEAD
-error: aborting due to 1 previous error
-=======
 error[E0121]: the placeholder `_` is not allowed within types on item signatures for opaque types
   --> $DIR/issue-95307.rs:7:28
    |
@@ -32,6 +29,5 @@
    = note: duplicate diagnostic emitted due to `-Z deduplicate-diagnostics=no`
 
 error: aborting due to 4 previous errors
->>>>>>> d41e12f1
 
 For more information about this error, try `rustc --explain E0121`.