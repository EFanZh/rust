--- conflicted
+++ resolved
@@ -15,13 +15,8 @@
 use rustc_middle::mir::interpret::{ConstValue, Scalar};
 use rustc_middle::ty::layout::ValidityRequirement;
 use rustc_middle::ty::{
-<<<<<<< HEAD
     self, AdtDef, AliasTy, AssocKind, Binder, BoundRegion, FnSig, GenericArg, GenericArgKind, GenericArgsRef, IntTy,
     List, ParamEnv, Region, RegionKind, Ty, TyCtxt, TypeSuperVisitable, TypeVisitable, TypeVisitableExt, TypeVisitor,
-=======
-    self, AdtDef, AliasTy, AssocKind, Binder, BoundRegion, FnSig, GenericArg, GenericArgKind, IntTy, List, ParamEnv,
-    Region, RegionKind, SubstsRef, Ty, TyCtxt, TypeSuperVisitable, TypeVisitable, TypeVisitableExt, TypeVisitor,
->>>>>>> d3c5b488
     UintTy, VariantDef, VariantDiscr,
 };
 use rustc_span::symbol::Ident;
@@ -747,7 +742,11 @@
     let mut output = None;
     let lang_items = cx.tcx.lang_items();
 
-    for (pred, _) in cx.tcx.explicit_item_bounds(ty.def_id).iter_instantiated_copied(cx.tcx, ty.args) {
+    for (pred, _) in cx
+        .tcx
+        .explicit_item_bounds(ty.def_id)
+        .iter_instantiated_copied(cx.tcx, ty.args)
+    {
         match pred.kind().skip_binder() {
             ty::ClauseKind::Trait(p)
                 if (lang_items.fn_trait() == Some(p.def_id())
@@ -1127,11 +1126,7 @@
             );
             return None;
         }
-<<<<<<< HEAD
         match tcx.try_normalize_erasing_regions(param_env, Ty::new_projection(tcx, ty.def_id, ty.args)) {
-=======
-        match tcx.try_normalize_erasing_regions(param_env, Ty::new_projection(tcx, ty.def_id, ty.substs)) {
->>>>>>> d3c5b488
             Ok(ty) => Some(ty),
             Err(e) => {
                 debug_assert!(false, "failed to normalize type `{ty}`: {e:#?}");
@@ -1214,11 +1209,7 @@
             .infer_ctxt()
             .build()
             .at(&cause, param_env)
-<<<<<<< HEAD
             .query_normalize(Ty::new_projection(tcx, ty.def_id, ty.args))
-=======
-            .query_normalize(Ty::new_projection(tcx, ty.def_id, ty.substs))
->>>>>>> d3c5b488
         {
             Ok(ty) => Some(ty.value),
             Err(e) => {
