#![feature(array_chunks)]
#![feature(box_patterns)]
#![feature(f128)]
#![feature(f16)]
#![feature(if_let_guard)]
#![feature(macro_metavar_expr_concat)]
#![feature(let_chains)]
#![feature(never_type)]
#![feature(rustc_private)]
#![feature(assert_matches)]
#![feature(unwrap_infallible)]
#![feature(array_windows)]
#![recursion_limit = "512"]
#![allow(
    clippy::missing_errors_doc,
    clippy::missing_panics_doc,
    clippy::must_use_candidate,
    rustc::diagnostic_outside_of_impl,
    rustc::untranslatable_diagnostic
)]
#![warn(
    trivial_casts,
    trivial_numeric_casts,
    rust_2018_idioms,
    unused_lifetimes,
    unused_qualifications,
    rustc::internal
)]

// FIXME: switch to something more ergonomic here, once available.
// (Currently there is no way to opt into sysroot crates without `extern crate`.)
extern crate rustc_abi;
extern crate rustc_ast;
extern crate rustc_attr_parsing;
extern crate rustc_const_eval;
extern crate rustc_data_structures;
// The `rustc_driver` crate seems to be required in order to use the `rust_ast` crate.
#[allow(unused_extern_crates)]
extern crate rustc_driver;
extern crate rustc_errors;
extern crate rustc_hir;
extern crate rustc_hir_analysis;
extern crate rustc_hir_typeck;
extern crate rustc_index;
extern crate rustc_infer;
extern crate rustc_lexer;
extern crate rustc_lint;
extern crate rustc_middle;
extern crate rustc_mir_dataflow;
extern crate rustc_session;
extern crate rustc_span;
extern crate rustc_trait_selection;
extern crate smallvec;

#[macro_use]
pub mod sym_helper;

pub mod ast_utils;
pub mod attrs;
mod check_proc_macro;
pub mod comparisons;
pub mod consts;
pub mod diagnostics;
pub mod eager_or_lazy;
pub mod higher;
mod hir_utils;
pub mod macros;
pub mod mir;
pub mod msrvs;
pub mod numeric_literal;
pub mod paths;
pub mod ptr;
pub mod qualify_min_const_fn;
pub mod source;
pub mod str_utils;
pub mod sugg;
pub mod ty;
pub mod usage;
pub mod visitors;

pub use self::attrs::*;
pub use self::check_proc_macro::{is_from_proc_macro, is_span_if, is_span_match};
pub use self::hir_utils::{
    HirEqInterExpr, SpanlessEq, SpanlessHash, both, count_eq, eq_expr_value, hash_expr, hash_stmt, is_bool, over,
};

use core::mem;
use core::ops::ControlFlow;
use std::collections::hash_map::Entry;
use std::hash::BuildHasherDefault;
use std::iter::{once, repeat_n};
use std::sync::{Mutex, MutexGuard, OnceLock};

use itertools::Itertools;
use rustc_abi::Integer;
use rustc_ast::ast::{self, LitKind, RangeLimits};
use rustc_attr_parsing::{AttributeKind, find_attr};
use rustc_data_structures::fx::FxHashMap;
use rustc_data_structures::packed::Pu128;
use rustc_data_structures::unhash::UnhashMap;
use rustc_hir::LangItem::{OptionNone, OptionSome, ResultErr, ResultOk};
use rustc_hir::def::{DefKind, Res};
use rustc_hir::def_id::{CrateNum, DefId, LOCAL_CRATE, LocalDefId, LocalModDefId};
use rustc_hir::definitions::{DefPath, DefPathData};
use rustc_hir::hir_id::{HirIdMap, HirIdSet};
use rustc_hir::intravisit::{FnKind, Visitor, walk_expr};
use rustc_hir::{
    self as hir, Arm, BindingMode, Block, BlockCheckMode, Body, ByRef, Closure, ConstArgKind, ConstContext,
<<<<<<< HEAD
    Destination, Expr, ExprField, ExprKind, FnDecl, FnRetTy, GenericArgs, HirId, Impl, ImplItem, ImplItemKind,
    ImplItemRef, Item, ItemKind, LangItem, LetStmt, MatchSource, Mutability, Node, OwnerId, OwnerNode, Param, Pat,
    PatExpr, PatExprKind, PatKind, Path, PathSegment, PrimTy, QPath, Stmt, StmtKind, TraitFn, TraitItem, TraitItemKind,
    TraitItemRef, TraitRef, TyKind, UnOp, def,
=======
    Destination, Expr, ExprField, ExprKind, FnDecl, FnRetTy, GenericArg, GenericArgs, HirId, Impl, ImplItem,
    ImplItemKind, ImplItemRef, Item, ItemKind, LangItem, LetStmt, MatchSource, Mutability, Node, OwnerId, OwnerNode,
    Param, Pat, PatExpr, PatExprKind, PatKind, Path, PathSegment, PrimTy, QPath, Stmt, StmtKind, TraitFn, TraitItem,
    TraitItemKind, TraitItemRef, TraitRef, TyKind, UnOp, def,
>>>>>>> f2feb0f1
};
use rustc_lexer::{TokenKind, tokenize};
use rustc_lint::{LateContext, Level, Lint, LintContext};
use rustc_middle::hir::place::PlaceBase;
use rustc_middle::mir::{AggregateKind, Operand, RETURN_PLACE, Rvalue, StatementKind, TerminatorKind};
use rustc_middle::ty::adjustment::{Adjust, Adjustment, AutoBorrow};
use rustc_middle::ty::fast_reject::SimplifiedType;
use rustc_middle::ty::layout::IntegerExt;
use rustc_middle::ty::{
    self as rustc_ty, Binder, BorrowKind, ClosureKind, EarlyBinder, FloatTy, GenericArgKind, GenericArgsRef, IntTy, Ty,
    TyCtxt, TypeFlags, TypeVisitableExt, UintTy, UpvarCapture,
};
use rustc_span::hygiene::{ExpnKind, MacroKind};
use rustc_span::source_map::SourceMap;
use rustc_span::symbol::{Ident, Symbol, kw};
use rustc_span::{InnerSpan, Span, sym};
use visitors::{Visitable, for_each_unconsumed_temporary};

use crate::consts::{ConstEvalCtxt, Constant, mir_to_const};
use crate::higher::Range;
use crate::ty::{adt_and_variant_of_res, can_partially_move_ty, expr_sig, is_copy, is_recursively_primitive_type};
use crate::visitors::for_each_expr_without_closures;
use rustc_middle::hir::nested_filter;

#[macro_export]
macro_rules! extract_msrv_attr {
    () => {
        fn check_attributes(&mut self, cx: &rustc_lint::EarlyContext<'_>, attrs: &[rustc_ast::ast::Attribute]) {
            let sess = rustc_lint::LintContext::sess(cx);
            self.msrv.check_attributes(sess, attrs);
        }

        fn check_attributes_post(&mut self, cx: &rustc_lint::EarlyContext<'_>, attrs: &[rustc_ast::ast::Attribute]) {
            let sess = rustc_lint::LintContext::sess(cx);
            self.msrv.check_attributes_post(sess, attrs);
        }
    };
}

/// If the given expression is a local binding, find the initializer expression.
/// If that initializer expression is another local binding, find its initializer again.
///
/// This process repeats as long as possible (but usually no more than once). Initializer
/// expressions with adjustments are ignored. If this is not desired, use [`find_binding_init`]
/// instead.
///
/// Examples:
/// ```no_run
/// let abc = 1;
/// //        ^ output
/// let def = abc;
/// dbg!(def);
/// //   ^^^ input
///
/// // or...
/// let abc = 1;
/// let def = abc + 2;
/// //        ^^^^^^^ output
/// dbg!(def);
/// //   ^^^ input
/// ```
pub fn expr_or_init<'a, 'b, 'tcx: 'b>(cx: &LateContext<'tcx>, mut expr: &'a Expr<'b>) -> &'a Expr<'b> {
    while let Some(init) = path_to_local(expr)
        .and_then(|id| find_binding_init(cx, id))
        .filter(|init| cx.typeck_results().expr_adjustments(init).is_empty())
    {
        expr = init;
    }
    expr
}

/// Finds the initializer expression for a local binding. Returns `None` if the binding is mutable.
///
/// By only considering immutable bindings, we guarantee that the returned expression represents the
/// value of the binding wherever it is referenced.
///
/// Example: For `let x = 1`, if the `HirId` of `x` is provided, the `Expr` `1` is returned.
/// Note: If you have an expression that references a binding `x`, use `path_to_local` to get the
/// canonical binding `HirId`.
pub fn find_binding_init<'tcx>(cx: &LateContext<'tcx>, hir_id: HirId) -> Option<&'tcx Expr<'tcx>> {
    if let Node::Pat(pat) = cx.tcx.hir_node(hir_id)
        && matches!(pat.kind, PatKind::Binding(BindingMode::NONE, ..))
        && let Node::LetStmt(local) = cx.tcx.parent_hir_node(hir_id)
    {
        return local.init;
    }
    None
}

/// Checks if the given local has an initializer or is from something other than a `let` statement
///
/// e.g. returns true for `x` in `fn f(x: usize) { .. }` and `let x = 1;` but false for `let x;`
pub fn local_is_initialized(cx: &LateContext<'_>, local: HirId) -> bool {
    for (_, node) in cx.tcx.hir_parent_iter(local) {
        match node {
            Node::Pat(..) | Node::PatField(..) => {},
            Node::LetStmt(let_stmt) => return let_stmt.init.is_some(),
            _ => return true,
        }
    }

    false
}

/// Checks if we are currently in a const context (e.g. `const fn`, `static`/`const` initializer).
///
/// The current context is determined based on the current body which is set before calling a lint's
/// entry point (any function on `LateLintPass`). If you need to check in a different context use
/// `tcx.hir_is_inside_const_context(_)`.
///
/// Do not call this unless the `LateContext` has an enclosing body. For release build this case
/// will safely return `false`, but debug builds will ICE. Note that `check_expr`, `check_block`,
/// `check_pat` and a few other entry points will always have an enclosing body. Some entry points
/// like `check_path` or `check_ty` may or may not have one.
pub fn is_in_const_context(cx: &LateContext<'_>) -> bool {
    debug_assert!(cx.enclosing_body.is_some(), "`LateContext` has no enclosing body");
    cx.enclosing_body.is_some_and(|id| {
        cx.tcx
            .hir_body_const_context(cx.tcx.hir_body_owner_def_id(id))
            .is_some()
    })
}

/// Returns `true` if the given `HirId` is inside an always constant context.
///
/// This context includes:
///  * const/static items
///  * const blocks (or inline consts)
///  * associated constants
pub fn is_inside_always_const_context(tcx: TyCtxt<'_>, hir_id: HirId) -> bool {
    use ConstContext::{Const, ConstFn, Static};
    let Some(ctx) = tcx.hir_body_const_context(tcx.hir_enclosing_body_owner(hir_id)) else {
        return false;
    };
    match ctx {
        ConstFn => false,
        Static(_) | Const { inline: _ } => true,
    }
}

/// Checks if a `Res` refers to a constructor of a `LangItem`
/// For example, use this to check whether a function call or a pattern is `Some(..)`.
pub fn is_res_lang_ctor(cx: &LateContext<'_>, res: Res, lang_item: LangItem) -> bool {
    if let Res::Def(DefKind::Ctor(..), id) = res
        && let Some(lang_id) = cx.tcx.lang_items().get(lang_item)
        && let Some(id) = cx.tcx.opt_parent(id)
    {
        id == lang_id
    } else {
        false
    }
}

/// Checks if `{ctor_call_id}(...)` is `{enum_item}::{variant_name}(...)`.
pub fn is_enum_variant_ctor(
    cx: &LateContext<'_>,
    enum_item: Symbol,
    variant_name: Symbol,
    ctor_call_id: DefId,
) -> bool {
    let Some(enum_def_id) = cx.tcx.get_diagnostic_item(enum_item) else {
        return false;
    };

    let variants = cx.tcx.adt_def(enum_def_id).variants().iter();
    variants
        .filter(|variant| variant.name == variant_name)
        .filter_map(|variant| variant.ctor.as_ref())
        .any(|(_, ctor_def_id)| *ctor_def_id == ctor_call_id)
}

/// Checks if the `DefId` matches the given diagnostic item or it's constructor.
pub fn is_diagnostic_item_or_ctor(cx: &LateContext<'_>, did: DefId, item: Symbol) -> bool {
    let did = match cx.tcx.def_kind(did) {
        DefKind::Ctor(..) => cx.tcx.parent(did),
        // Constructors for types in external crates seem to have `DefKind::Variant`
        DefKind::Variant => match cx.tcx.opt_parent(did) {
            Some(did) if matches!(cx.tcx.def_kind(did), DefKind::Variant) => did,
            _ => did,
        },
        _ => did,
    };

    cx.tcx.is_diagnostic_item(item, did)
}

/// Checks if the `DefId` matches the given `LangItem` or it's constructor.
pub fn is_lang_item_or_ctor(cx: &LateContext<'_>, did: DefId, item: LangItem) -> bool {
    let did = match cx.tcx.def_kind(did) {
        DefKind::Ctor(..) => cx.tcx.parent(did),
        // Constructors for types in external crates seem to have `DefKind::Variant`
        DefKind::Variant => match cx.tcx.opt_parent(did) {
            Some(did) if matches!(cx.tcx.def_kind(did), DefKind::Variant) => did,
            _ => did,
        },
        _ => did,
    };

    cx.tcx.lang_items().get(item) == Some(did)
}

pub fn is_unit_expr(expr: &Expr<'_>) -> bool {
    matches!(
        expr.kind,
        ExprKind::Block(
            Block {
                stmts: [],
                expr: None,
                ..
            },
            _
        ) | ExprKind::Tup([])
    )
}

/// Checks if given pattern is a wildcard (`_`)
pub fn is_wild(pat: &Pat<'_>) -> bool {
    matches!(pat.kind, PatKind::Wild)
}

// Checks if arm has the form `None => None`
pub fn is_none_arm(cx: &LateContext<'_>, arm: &Arm<'_>) -> bool {
    matches!(
        arm.pat.kind,
        PatKind::Expr(PatExpr { kind: PatExprKind::Path(qpath), .. })
            if is_res_lang_ctor(cx, cx.qpath_res(qpath, arm.pat.hir_id), OptionNone)
    )
}

/// Checks if the given `QPath` belongs to a type alias.
pub fn is_ty_alias(qpath: &QPath<'_>) -> bool {
    match *qpath {
        QPath::Resolved(_, path) => matches!(path.res, Res::Def(DefKind::TyAlias | DefKind::AssocTy, ..)),
        QPath::TypeRelative(ty, _) if let TyKind::Path(qpath) = ty.kind => is_ty_alias(&qpath),
        _ => false,
    }
}

/// Checks if the method call given in `expr` belongs to the given trait.
/// This is a deprecated function, consider using [`is_trait_method`].
pub fn match_trait_method(cx: &LateContext<'_>, expr: &Expr<'_>, path: &[&str]) -> bool {
    let def_id = cx.typeck_results().type_dependent_def_id(expr.hir_id).unwrap();
    let trt_id = cx.tcx.trait_of_item(def_id);
    trt_id.is_some_and(|trt_id| match_def_path(cx, trt_id, path))
}

/// Checks if the given method call expression calls an inherent method.
pub fn is_inherent_method_call(cx: &LateContext<'_>, expr: &Expr<'_>) -> bool {
    if let Some(method_id) = cx.typeck_results().type_dependent_def_id(expr.hir_id) {
        cx.tcx.trait_of_item(method_id).is_none()
    } else {
        false
    }
}

/// Checks if a method is defined in an impl of a diagnostic item
pub fn is_diag_item_method(cx: &LateContext<'_>, def_id: DefId, diag_item: Symbol) -> bool {
    if let Some(impl_did) = cx.tcx.impl_of_method(def_id) {
        if let Some(adt) = cx.tcx.type_of(impl_did).instantiate_identity().ty_adt_def() {
            return cx.tcx.is_diagnostic_item(diag_item, adt.did());
        }
    }
    false
}

/// Checks if a method is in a diagnostic item trait
pub fn is_diag_trait_item(cx: &LateContext<'_>, def_id: DefId, diag_item: Symbol) -> bool {
    if let Some(trait_did) = cx.tcx.trait_of_item(def_id) {
        return cx.tcx.is_diagnostic_item(diag_item, trait_did);
    }
    false
}

/// Checks if the method call given in `expr` belongs to the given trait.
pub fn is_trait_method(cx: &LateContext<'_>, expr: &Expr<'_>, diag_item: Symbol) -> bool {
    cx.typeck_results()
        .type_dependent_def_id(expr.hir_id)
        .is_some_and(|did| is_diag_trait_item(cx, did, diag_item))
}

/// Checks if the `def_id` belongs to a function that is part of a trait impl.
pub fn is_def_id_trait_method(cx: &LateContext<'_>, def_id: LocalDefId) -> bool {
    if let Node::Item(item) = cx.tcx.parent_hir_node(cx.tcx.local_def_id_to_hir_id(def_id))
        && let ItemKind::Impl(imp) = item.kind
    {
        imp.of_trait.is_some()
    } else {
        false
    }
}

/// Checks if the given expression is a path referring an item on the trait
/// that is marked with the given diagnostic item.
///
/// For checking method call expressions instead of path expressions, use
/// [`is_trait_method`].
///
/// For example, this can be used to find if an expression like `u64::default`
/// refers to an item of the trait `Default`, which is associated with the
/// `diag_item` of `sym::Default`.
pub fn is_trait_item(cx: &LateContext<'_>, expr: &Expr<'_>, diag_item: Symbol) -> bool {
    if let ExprKind::Path(ref qpath) = expr.kind {
        cx.qpath_res(qpath, expr.hir_id)
            .opt_def_id()
            .is_some_and(|def_id| is_diag_trait_item(cx, def_id, diag_item))
    } else {
        false
    }
}

pub fn last_path_segment<'tcx>(path: &QPath<'tcx>) -> &'tcx PathSegment<'tcx> {
    match *path {
        QPath::Resolved(_, path) => path.segments.last().expect("A path must have at least one segment"),
        QPath::TypeRelative(_, seg) => seg,
        QPath::LangItem(..) => panic!("last_path_segment: lang item has no path segments"),
    }
}

pub fn qpath_generic_tys<'tcx>(qpath: &QPath<'tcx>) -> impl Iterator<Item = &'tcx hir::Ty<'tcx>> {
    last_path_segment(qpath)
        .args
        .map_or(&[][..], |a| a.args)
        .iter()
        .filter_map(|a| match a {
            GenericArg::Type(ty) => Some(ty.as_unambig_ty()),
            _ => None,
        })
}

/// THIS METHOD IS DEPRECATED. Matches a `QPath` against a slice of segment string literals.
///
/// This method is deprecated and will eventually be removed since it does not match against the
/// entire path or resolved `DefId`. Prefer using `match_def_path`. Consider getting a `DefId` from
/// `QPath::Resolved.1.res.opt_def_id()`.
///
/// There is also `match_path` if you are dealing with a `rustc_hir::Path` instead of a
/// `rustc_hir::QPath`.
///
/// # Examples
/// ```rust,ignore
/// match_qpath(path, &["std", "rt", "begin_unwind"])
/// ```
pub fn match_qpath(path: &QPath<'_>, segments: &[&str]) -> bool {
    match *path {
        QPath::Resolved(_, path) => match_path(path, segments),
        QPath::TypeRelative(ty, segment) => match ty.kind {
            TyKind::Path(ref inner_path) => {
                if let [prefix @ .., end] = segments {
                    if match_qpath(inner_path, prefix) {
                        return segment.ident.name.as_str() == *end;
                    }
                }
                false
            },
            _ => false,
        },
        QPath::LangItem(..) => false,
    }
}

/// If the expression is a path, resolves it to a `DefId` and checks if it matches the given path.
///
/// Please use `is_path_diagnostic_item` if the target is a diagnostic item.
pub fn is_expr_path_def_path(cx: &LateContext<'_>, expr: &Expr<'_>, segments: &[&str]) -> bool {
    path_def_id(cx, expr).is_some_and(|id| match_def_path(cx, id, segments))
}

/// If `maybe_path` is a path node which resolves to an item, resolves it to a `DefId` and checks if
/// it matches the given lang item.
pub fn is_path_lang_item<'tcx>(cx: &LateContext<'_>, maybe_path: &impl MaybePath<'tcx>, lang_item: LangItem) -> bool {
    path_def_id(cx, maybe_path).is_some_and(|id| cx.tcx.lang_items().get(lang_item) == Some(id))
}

/// If `maybe_path` is a path node which resolves to an item, resolves it to a `DefId` and checks if
/// it matches the given diagnostic item.
pub fn is_path_diagnostic_item<'tcx>(
    cx: &LateContext<'_>,
    maybe_path: &impl MaybePath<'tcx>,
    diag_item: Symbol,
) -> bool {
    path_def_id(cx, maybe_path).is_some_and(|id| cx.tcx.is_diagnostic_item(diag_item, id))
}

/// THIS METHOD IS DEPRECATED. Matches a `Path` against a slice of segment string literals.
///
/// This method is deprecated and will eventually be removed since it does not match against the
/// entire path or resolved `DefId`. Prefer using `match_def_path`. Consider getting a `DefId` from
/// `QPath::Resolved.1.res.opt_def_id()`.
///
/// There is also `match_qpath` if you are dealing with a `rustc_hir::QPath` instead of a
/// `rustc_hir::Path`.
///
/// # Examples
///
/// ```rust,ignore
/// if match_path(&trait_ref.path, &paths::HASH) {
///     // This is the `std::hash::Hash` trait.
/// }
///
/// if match_path(ty_path, &["rustc", "lint", "Lint"]) {
///     // This is a `rustc_middle::lint::Lint`.
/// }
/// ```
pub fn match_path(path: &Path<'_>, segments: &[&str]) -> bool {
    path.segments
        .iter()
        .rev()
        .zip(segments.iter().rev())
        .all(|(a, b)| a.ident.name.as_str() == *b)
}

/// If the expression is a path to a local, returns the canonical `HirId` of the local.
pub fn path_to_local(expr: &Expr<'_>) -> Option<HirId> {
    if let ExprKind::Path(QPath::Resolved(None, path)) = expr.kind {
        if let Res::Local(id) = path.res {
            return Some(id);
        }
    }
    None
}

/// Returns true if the expression is a path to a local with the specified `HirId`.
/// Use this function to see if an expression matches a function argument or a match binding.
pub fn path_to_local_id(expr: &Expr<'_>, id: HirId) -> bool {
    path_to_local(expr) == Some(id)
}

pub trait MaybePath<'hir> {
    fn hir_id(&self) -> HirId;
    fn qpath_opt(&self) -> Option<&QPath<'hir>>;
}

macro_rules! maybe_path {
    ($ty:ident, $kind:ident) => {
        impl<'hir> MaybePath<'hir> for hir::$ty<'hir> {
            fn hir_id(&self) -> HirId {
                self.hir_id
            }
            fn qpath_opt(&self) -> Option<&QPath<'hir>> {
                match &self.kind {
                    hir::$kind::Path(qpath) => Some(qpath),
                    _ => None,
                }
            }
        }
    };
}
maybe_path!(Expr, ExprKind);
impl<'hir> MaybePath<'hir> for Pat<'hir> {
    fn hir_id(&self) -> HirId {
        self.hir_id
    }
    fn qpath_opt(&self) -> Option<&QPath<'hir>> {
        match &self.kind {
            PatKind::Expr(PatExpr {
                kind: PatExprKind::Path(qpath),
                ..
            }) => Some(qpath),
            _ => None,
        }
    }
}
maybe_path!(Ty, TyKind);

/// If `maybe_path` is a path node, resolves it, otherwise returns `Res::Err`
pub fn path_res<'tcx>(cx: &LateContext<'_>, maybe_path: &impl MaybePath<'tcx>) -> Res {
    match maybe_path.qpath_opt() {
        None => Res::Err,
        Some(qpath) => cx.qpath_res(qpath, maybe_path.hir_id()),
    }
}

/// If `maybe_path` is a path node which resolves to an item, retrieves the item ID
pub fn path_def_id<'tcx>(cx: &LateContext<'_>, maybe_path: &impl MaybePath<'tcx>) -> Option<DefId> {
    path_res(cx, maybe_path).opt_def_id()
}

fn find_primitive_impls<'tcx>(tcx: TyCtxt<'tcx>, name: &str) -> impl Iterator<Item = DefId> + 'tcx {
    let ty = match name {
        "bool" => SimplifiedType::Bool,
        "char" => SimplifiedType::Char,
        "str" => SimplifiedType::Str,
        "array" => SimplifiedType::Array,
        "slice" => SimplifiedType::Slice,
        // FIXME: rustdoc documents these two using just `pointer`.
        //
        // Maybe this is something we should do here too.
        "const_ptr" => SimplifiedType::Ptr(Mutability::Not),
        "mut_ptr" => SimplifiedType::Ptr(Mutability::Mut),
        "isize" => SimplifiedType::Int(IntTy::Isize),
        "i8" => SimplifiedType::Int(IntTy::I8),
        "i16" => SimplifiedType::Int(IntTy::I16),
        "i32" => SimplifiedType::Int(IntTy::I32),
        "i64" => SimplifiedType::Int(IntTy::I64),
        "i128" => SimplifiedType::Int(IntTy::I128),
        "usize" => SimplifiedType::Uint(UintTy::Usize),
        "u8" => SimplifiedType::Uint(UintTy::U8),
        "u16" => SimplifiedType::Uint(UintTy::U16),
        "u32" => SimplifiedType::Uint(UintTy::U32),
        "u64" => SimplifiedType::Uint(UintTy::U64),
        "u128" => SimplifiedType::Uint(UintTy::U128),
        "f32" => SimplifiedType::Float(FloatTy::F32),
        "f64" => SimplifiedType::Float(FloatTy::F64),
        _ => {
            return [].iter().copied();
        },
    };

    tcx.incoherent_impls(ty).iter().copied()
}

fn non_local_item_children_by_name(tcx: TyCtxt<'_>, def_id: DefId, name: Symbol) -> Vec<Res> {
    match tcx.def_kind(def_id) {
        DefKind::Mod | DefKind::Enum | DefKind::Trait => tcx
            .module_children(def_id)
            .iter()
            .filter(|item| item.ident.name == name)
            .map(|child| child.res.expect_non_local())
            .collect(),
        DefKind::Impl { .. } => tcx
            .associated_item_def_ids(def_id)
            .iter()
            .copied()
            .filter(|assoc_def_id| tcx.item_name(*assoc_def_id) == name)
            .map(|assoc_def_id| Res::Def(tcx.def_kind(assoc_def_id), assoc_def_id))
            .collect(),
        _ => Vec::new(),
    }
}

fn local_item_children_by_name(tcx: TyCtxt<'_>, local_id: LocalDefId, name: Symbol) -> Vec<Res> {
    let root_mod;
    let item_kind = match tcx.hir_node_by_def_id(local_id) {
        Node::Crate(r#mod) => {
            root_mod = ItemKind::Mod(Ident::dummy(), r#mod);
            &root_mod
        },
        Node::Item(item) => &item.kind,
        _ => return Vec::new(),
    };

    let res = |ident: Ident, owner_id: OwnerId| {
        if ident.name == name {
            let def_id = owner_id.to_def_id();
            Some(Res::Def(tcx.def_kind(def_id), def_id))
        } else {
            None
        }
    };

    match item_kind {
        ItemKind::Mod(_, r#mod) => r#mod
            .item_ids
            .iter()
            .filter_map(|&item_id| {
                let ident = tcx.hir_item(item_id).kind.ident()?;
                res(ident, item_id.owner_id)
            })
            .collect(),
        ItemKind::Impl(r#impl) => r#impl
            .items
            .iter()
            .filter_map(|&ImplItemRef { ident, id, .. }| res(ident, id.owner_id))
            .collect(),
        ItemKind::Trait(.., trait_item_refs) => trait_item_refs
            .iter()
            .filter_map(|&TraitItemRef { ident, id, .. }| res(ident, id.owner_id))
            .collect(),
        _ => Vec::new(),
    }
}

fn item_children_by_name(tcx: TyCtxt<'_>, def_id: DefId, name: Symbol) -> Vec<Res> {
    if let Some(local_id) = def_id.as_local() {
        local_item_children_by_name(tcx, local_id, name)
    } else {
        non_local_item_children_by_name(tcx, def_id, name)
    }
}

/// Finds the crates called `name`, may be multiple due to multiple major versions.
pub fn find_crates(tcx: TyCtxt<'_>, name: Symbol) -> Vec<Res> {
    tcx.crates(())
        .iter()
        .copied()
        .filter(move |&num| tcx.crate_name(num) == name)
        .map(CrateNum::as_def_id)
        .map(|id| Res::Def(tcx.def_kind(id), id))
        .collect()
}

/// Resolves a def path like `std::vec::Vec`.
///
/// Can return multiple resolutions when there are multiple versions of the same crate, e.g.
/// `memchr::memchr` could return the functions from both memchr 1.0 and memchr 2.0.
///
/// Also returns multiple results when there are multiple paths under the same name e.g. `std::vec`
/// would have both a [`DefKind::Mod`] and [`DefKind::Macro`].
///
/// This function is expensive and should be used sparingly.
pub fn def_path_res(tcx: TyCtxt<'_>, path: &[&str]) -> Vec<Res> {
    let (base, path) = match path {
        [primitive] => {
            return vec![PrimTy::from_name(Symbol::intern(primitive)).map_or(Res::Err, Res::PrimTy)];
        },
        [base, path @ ..] => (base, path),
        _ => return Vec::new(),
    };

    let base_sym = Symbol::intern(base);

    let local_crate = if tcx.crate_name(LOCAL_CRATE) == base_sym {
        Some(LOCAL_CRATE.as_def_id())
    } else {
        None
    };

    let crates = find_primitive_impls(tcx, base)
        .chain(local_crate)
        .map(|id| Res::Def(tcx.def_kind(id), id))
        .chain(find_crates(tcx, base_sym))
        .collect();

    def_path_res_with_base(tcx, crates, path)
}

/// Resolves a def path like `vec::Vec` with the base `std`.
///
/// This is lighter than [`def_path_res`], and should be called with [`find_crates`] looking up
/// items from the same crate repeatedly, although should still be used sparingly.
pub fn def_path_res_with_base(tcx: TyCtxt<'_>, mut base: Vec<Res>, mut path: &[&str]) -> Vec<Res> {
    while let [segment, rest @ ..] = path {
        path = rest;
        let segment = Symbol::intern(segment);

        base = base
            .into_iter()
            .filter_map(|res| res.opt_def_id())
            .flat_map(|def_id| {
                // When the current def_id is e.g. `struct S`, check the impl items in
                // `impl S { ... }`
                let inherent_impl_children = tcx
                    .inherent_impls(def_id)
                    .iter()
                    .flat_map(|&impl_def_id| item_children_by_name(tcx, impl_def_id, segment));

                let direct_children = item_children_by_name(tcx, def_id, segment);

                inherent_impl_children.chain(direct_children)
            })
            .collect();
    }

    base
}

/// Resolves a def path like `std::vec::Vec` to its [`DefId`]s, see [`def_path_res`].
pub fn def_path_def_ids(tcx: TyCtxt<'_>, path: &[&str]) -> impl Iterator<Item = DefId> + use<> {
    def_path_res(tcx, path).into_iter().filter_map(|res| res.opt_def_id())
}

/// Convenience function to get the `DefId` of a trait by path.
/// It could be a trait or trait alias.
///
/// This function is expensive and should be used sparingly.
pub fn get_trait_def_id(tcx: TyCtxt<'_>, path: &[&str]) -> Option<DefId> {
    def_path_res(tcx, path).into_iter().find_map(|res| match res {
        Res::Def(DefKind::Trait | DefKind::TraitAlias, trait_id) => Some(trait_id),
        _ => None,
    })
}

/// Gets the `hir::TraitRef` of the trait the given method is implemented for.
///
/// Use this if you want to find the `TraitRef` of the `Add` trait in this example:
///
/// ```no_run
/// struct Point(isize, isize);
///
/// impl std::ops::Add for Point {
///     type Output = Self;
///
///     fn add(self, other: Self) -> Self {
///         Point(0, 0)
///     }
/// }
/// ```
pub fn trait_ref_of_method<'tcx>(cx: &LateContext<'tcx>, def_id: LocalDefId) -> Option<&'tcx TraitRef<'tcx>> {
    // Get the implemented trait for the current function
    let hir_id = cx.tcx.local_def_id_to_hir_id(def_id);
    let parent_impl = cx.tcx.hir_get_parent_item(hir_id);
    if parent_impl != hir::CRATE_OWNER_ID
        && let Node::Item(item) = cx.tcx.hir_node_by_def_id(parent_impl.def_id)
        && let ItemKind::Impl(impl_) = &item.kind
    {
        return impl_.of_trait.as_ref();
    }
    None
}

/// This method will return tuple of projection stack and root of the expression,
/// used in `can_mut_borrow_both`.
///
/// For example, if `e` represents the `v[0].a.b[x]`
/// this method will return a tuple, composed of a `Vec`
/// containing the `Expr`s for `v[0], v[0].a, v[0].a.b, v[0].a.b[x]`
/// and an `Expr` for root of them, `v`
fn projection_stack<'a, 'hir>(mut e: &'a Expr<'hir>) -> (Vec<&'a Expr<'hir>>, &'a Expr<'hir>) {
    let mut result = vec![];
    let root = loop {
        match e.kind {
            ExprKind::Index(ep, _, _) | ExprKind::Field(ep, _) => {
                result.push(e);
                e = ep;
            },
            _ => break e,
        }
    };
    result.reverse();
    (result, root)
}

/// Gets the mutability of the custom deref adjustment, if any.
pub fn expr_custom_deref_adjustment(cx: &LateContext<'_>, e: &Expr<'_>) -> Option<Mutability> {
    cx.typeck_results()
        .expr_adjustments(e)
        .iter()
        .find_map(|a| match a.kind {
            Adjust::Deref(Some(d)) => Some(Some(d.mutbl)),
            Adjust::Deref(None) => None,
            _ => Some(None),
        })
        .and_then(|x| x)
}

/// Checks if two expressions can be mutably borrowed simultaneously
/// and they aren't dependent on borrowing same thing twice
pub fn can_mut_borrow_both(cx: &LateContext<'_>, e1: &Expr<'_>, e2: &Expr<'_>) -> bool {
    let (s1, r1) = projection_stack(e1);
    let (s2, r2) = projection_stack(e2);
    if !eq_expr_value(cx, r1, r2) {
        return true;
    }
    if expr_custom_deref_adjustment(cx, r1).is_some() || expr_custom_deref_adjustment(cx, r2).is_some() {
        return false;
    }

    for (x1, x2) in s1.iter().zip(s2.iter()) {
        if expr_custom_deref_adjustment(cx, x1).is_some() || expr_custom_deref_adjustment(cx, x2).is_some() {
            return false;
        }

        match (&x1.kind, &x2.kind) {
            (ExprKind::Field(_, i1), ExprKind::Field(_, i2)) => {
                if i1 != i2 {
                    return true;
                }
            },
            (ExprKind::Index(_, i1, _), ExprKind::Index(_, i2, _)) => {
                if !eq_expr_value(cx, i1, i2) {
                    return false;
                }
            },
            _ => return false,
        }
    }
    false
}

/// Returns true if the `def_id` associated with the `path` is recognized as a "default-equivalent"
/// constructor from the std library
fn is_default_equivalent_ctor(cx: &LateContext<'_>, def_id: DefId, path: &QPath<'_>) -> bool {
    let std_types_symbols = &[
        sym::Vec,
        sym::VecDeque,
        sym::LinkedList,
        sym::HashMap,
        sym::BTreeMap,
        sym::HashSet,
        sym::BTreeSet,
        sym::BinaryHeap,
    ];

    if let QPath::TypeRelative(_, method) = path {
        if method.ident.name == sym::new {
            if let Some(impl_did) = cx.tcx.impl_of_method(def_id) {
                if let Some(adt) = cx.tcx.type_of(impl_did).instantiate_identity().ty_adt_def() {
                    return std_types_symbols.iter().any(|&symbol| {
                        cx.tcx.is_diagnostic_item(symbol, adt.did()) || Some(adt.did()) == cx.tcx.lang_items().string()
                    });
                }
            }
        }
    }
    false
}

/// Returns true if the expr is equal to `Default::default` when evaluated.
pub fn is_default_equivalent_call(
    cx: &LateContext<'_>,
    repl_func: &Expr<'_>,
    whole_call_expr: Option<&Expr<'_>>,
) -> bool {
    if let ExprKind::Path(ref repl_func_qpath) = repl_func.kind
        && let Some(repl_def_id) = cx.qpath_res(repl_func_qpath, repl_func.hir_id).opt_def_id()
        && (is_diag_trait_item(cx, repl_def_id, sym::Default)
            || is_default_equivalent_ctor(cx, repl_def_id, repl_func_qpath))
    {
        return true;
    }

    // Get the type of the whole method call expression, find the exact method definition, look at
    // its body and check if it is similar to the corresponding `Default::default()` body.
    let Some(e) = whole_call_expr else { return false };
    let Some(default_fn_def_id) = cx.tcx.get_diagnostic_item(sym::default_fn) else {
        return false;
    };
    let Some(ty) = cx.tcx.typeck(e.hir_id.owner.def_id).expr_ty_adjusted_opt(e) else {
        return false;
    };
    let args = rustc_ty::GenericArgs::for_item(cx.tcx, default_fn_def_id, |param, _| {
        if let rustc_ty::GenericParamDefKind::Lifetime = param.kind {
            cx.tcx.lifetimes.re_erased.into()
        } else if param.index == 0 && param.name == kw::SelfUpper {
            ty.into()
        } else {
            param.to_error(cx.tcx)
        }
    });
    let instance = rustc_ty::Instance::try_resolve(cx.tcx, cx.typing_env(), default_fn_def_id, args);

    let Ok(Some(instance)) = instance else { return false };
    if let rustc_ty::InstanceKind::Item(def) = instance.def
        && !cx.tcx.is_mir_available(def)
    {
        return false;
    }
    let ExprKind::Path(ref repl_func_qpath) = repl_func.kind else {
        return false;
    };
    let Some(repl_def_id) = cx.qpath_res(repl_func_qpath, repl_func.hir_id).opt_def_id() else {
        return false;
    };

    // Get the MIR Body for the `<Ty as Default>::default()` function.
    // If it is a value or call (either fn or ctor), we compare its `DefId` against the one for the
    // resolution of the expression we had in the path. This lets us identify, for example, that
    // the body of `<Vec<T> as Default>::default()` is a `Vec::new()`, and the field was being
    // initialized to `Vec::new()` as well.
    let body = cx.tcx.instance_mir(instance.def);
    for block_data in body.basic_blocks.iter() {
        if block_data.statements.len() == 1
            && let StatementKind::Assign(assign) = &block_data.statements[0].kind
            && assign.0.local == RETURN_PLACE
            && let Rvalue::Aggregate(kind, _places) = &assign.1
            && let AggregateKind::Adt(did, variant_index, _, _, _) = &**kind
            && let def = cx.tcx.adt_def(did)
            && let variant = &def.variant(*variant_index)
            && variant.fields.is_empty()
            && let Some((_, did)) = variant.ctor
            && did == repl_def_id
        {
            return true;
        } else if block_data.statements.is_empty()
            && let Some(term) = &block_data.terminator
        {
            match &term.kind {
                TerminatorKind::Call {
                    func: Operand::Constant(c),
                    ..
                } if let rustc_ty::FnDef(did, _args) = c.ty().kind()
                    && *did == repl_def_id =>
                {
                    return true;
                },
                TerminatorKind::TailCall {
                    func: Operand::Constant(c),
                    ..
                } if let rustc_ty::FnDef(did, _args) = c.ty().kind()
                    && *did == repl_def_id =>
                {
                    return true;
                },
                _ => {},
            }
        }
    }
    false
}

/// Returns true if the expr is equal to `Default::default()` of its type when evaluated.
///
/// It doesn't cover all cases, like struct literals, but it is a close approximation.
pub fn is_default_equivalent(cx: &LateContext<'_>, e: &Expr<'_>) -> bool {
    match &e.kind {
        ExprKind::Lit(lit) => match lit.node {
            LitKind::Bool(false) | LitKind::Int(Pu128(0), _) => true,
            LitKind::Str(s, _) => s.is_empty(),
            _ => false,
        },
        ExprKind::Tup(items) | ExprKind::Array(items) => items.iter().all(|x| is_default_equivalent(cx, x)),
        ExprKind::Repeat(x, len) => {
            if let ConstArgKind::Anon(anon_const) = len.kind
                && let ExprKind::Lit(const_lit) = cx.tcx.hir_body(anon_const.body).value.kind
                && let LitKind::Int(v, _) = const_lit.node
                && v <= 32
                && is_default_equivalent(cx, x)
            {
                true
            } else {
                false
            }
        },
        ExprKind::Call(repl_func, []) => is_default_equivalent_call(cx, repl_func, Some(e)),
        ExprKind::Call(from_func, [arg]) => is_default_equivalent_from(cx, from_func, arg),
        ExprKind::Path(qpath) => is_res_lang_ctor(cx, cx.qpath_res(qpath, e.hir_id), OptionNone),
        ExprKind::AddrOf(rustc_hir::BorrowKind::Ref, _, expr) => matches!(expr.kind, ExprKind::Array([])),
        _ => false,
    }
}

fn is_default_equivalent_from(cx: &LateContext<'_>, from_func: &Expr<'_>, arg: &Expr<'_>) -> bool {
    if let ExprKind::Path(QPath::TypeRelative(ty, seg)) = from_func.kind
        && seg.ident.name == sym::from
    {
        match arg.kind {
            ExprKind::Lit(hir::Lit {
                node: LitKind::Str(sym, _),
                ..
            }) => return sym.is_empty() && is_path_lang_item(cx, ty, LangItem::String),
            ExprKind::Array([]) => return is_path_diagnostic_item(cx, ty, sym::Vec),
            ExprKind::Repeat(_, len) => {
                if let ConstArgKind::Anon(anon_const) = len.kind
                    && let ExprKind::Lit(const_lit) = cx.tcx.hir_body(anon_const.body).value.kind
                    && let LitKind::Int(v, _) = const_lit.node
                {
                    return v == 0 && is_path_diagnostic_item(cx, ty, sym::Vec);
                }
            },
            _ => (),
        }
    }
    false
}

/// Checks if the top level expression can be moved into a closure as is.
/// Currently checks for:
/// * Break/Continue outside the given loop HIR ids.
/// * Yield/Return statements.
/// * Inline assembly.
/// * Usages of a field of a local where the type of the local can be partially moved.
///
/// For example, given the following function:
///
/// ```no_run
/// fn f<'a>(iter: &mut impl Iterator<Item = (usize, &'a mut String)>) {
///     for item in iter {
///         let s = item.1;
///         if item.0 > 10 {
///             continue;
///         } else {
///             s.clear();
///         }
///     }
/// }
/// ```
///
/// When called on the expression `item.0` this will return false unless the local `item` is in the
/// `ignore_locals` set. The type `(usize, &mut String)` can have the second element moved, so it
/// isn't always safe to move into a closure when only a single field is needed.
///
/// When called on the `continue` expression this will return false unless the outer loop expression
/// is in the `loop_ids` set.
///
/// Note that this check is not recursive, so passing the `if` expression will always return true
/// even though sub-expressions might return false.
pub fn can_move_expr_to_closure_no_visit<'tcx>(
    cx: &LateContext<'tcx>,
    expr: &'tcx Expr<'_>,
    loop_ids: &[HirId],
    ignore_locals: &HirIdSet,
) -> bool {
    match expr.kind {
        ExprKind::Break(Destination { target_id: Ok(id), .. }, _)
        | ExprKind::Continue(Destination { target_id: Ok(id), .. })
            if loop_ids.contains(&id) =>
        {
            true
        },
        ExprKind::Break(..)
        | ExprKind::Continue(_)
        | ExprKind::Ret(_)
        | ExprKind::Yield(..)
        | ExprKind::InlineAsm(_) => false,
        // Accessing a field of a local value can only be done if the type isn't
        // partially moved.
        ExprKind::Field(
            &Expr {
                hir_id,
                kind:
                    ExprKind::Path(QPath::Resolved(
                        _,
                        Path {
                            res: Res::Local(local_id),
                            ..
                        },
                    )),
                ..
            },
            _,
        ) if !ignore_locals.contains(local_id) && can_partially_move_ty(cx, cx.typeck_results().node_type(hir_id)) => {
            // TODO: check if the local has been partially moved. Assume it has for now.
            false
        },
        _ => true,
    }
}

/// How a local is captured by a closure
#[derive(Debug, Clone, Copy, PartialEq, Eq)]
pub enum CaptureKind {
    Value,
    Use,
    Ref(Mutability),
}
impl CaptureKind {
    pub fn is_imm_ref(self) -> bool {
        self == Self::Ref(Mutability::Not)
    }
}
impl std::ops::BitOr for CaptureKind {
    type Output = Self;
    fn bitor(self, rhs: Self) -> Self::Output {
        match (self, rhs) {
            (CaptureKind::Value, _) | (_, CaptureKind::Value) => CaptureKind::Value,
            (CaptureKind::Use, _) | (_, CaptureKind::Use) => CaptureKind::Use,
            (CaptureKind::Ref(Mutability::Mut), CaptureKind::Ref(_))
            | (CaptureKind::Ref(_), CaptureKind::Ref(Mutability::Mut)) => CaptureKind::Ref(Mutability::Mut),
            (CaptureKind::Ref(Mutability::Not), CaptureKind::Ref(Mutability::Not)) => CaptureKind::Ref(Mutability::Not),
        }
    }
}
impl std::ops::BitOrAssign for CaptureKind {
    fn bitor_assign(&mut self, rhs: Self) {
        *self = *self | rhs;
    }
}

/// Given an expression referencing a local, determines how it would be captured in a closure.
///
/// Note as this will walk up to parent expressions until the capture can be determined it should
/// only be used while making a closure somewhere a value is consumed. e.g. a block, match arm, or
/// function argument (other than a receiver).
pub fn capture_local_usage(cx: &LateContext<'_>, e: &Expr<'_>) -> CaptureKind {
    fn pat_capture_kind(cx: &LateContext<'_>, pat: &Pat<'_>) -> CaptureKind {
        let mut capture = CaptureKind::Ref(Mutability::Not);
        pat.each_binding_or_first(&mut |_, id, span, _| match cx
            .typeck_results()
            .extract_binding_mode(cx.sess(), id, span)
            .0
        {
            ByRef::No if !is_copy(cx, cx.typeck_results().node_type(id)) => {
                capture = CaptureKind::Value;
            },
            ByRef::Yes(Mutability::Mut) if capture != CaptureKind::Value => {
                capture = CaptureKind::Ref(Mutability::Mut);
            },
            _ => (),
        });
        capture
    }

    debug_assert!(matches!(
        e.kind,
        ExprKind::Path(QPath::Resolved(None, Path { res: Res::Local(_), .. }))
    ));

    let mut child_id = e.hir_id;
    let mut capture = CaptureKind::Value;
    let mut capture_expr_ty = e;

    for (parent_id, parent) in cx.tcx.hir_parent_iter(e.hir_id) {
        if let [
            Adjustment {
                kind: Adjust::Deref(_) | Adjust::Borrow(AutoBorrow::Ref(..)),
                target,
            },
            ref adjust @ ..,
        ] = *cx
            .typeck_results()
            .adjustments()
            .get(child_id)
            .map_or(&[][..], |x| &**x)
        {
            if let rustc_ty::RawPtr(_, mutability) | rustc_ty::Ref(_, _, mutability) =
                *adjust.last().map_or(target, |a| a.target).kind()
            {
                return CaptureKind::Ref(mutability);
            }
        }

        match parent {
            Node::Expr(e) => match e.kind {
                ExprKind::AddrOf(_, mutability, _) => return CaptureKind::Ref(mutability),
                ExprKind::Index(..) | ExprKind::Unary(UnOp::Deref, _) => capture = CaptureKind::Ref(Mutability::Not),
                ExprKind::Assign(lhs, ..) | ExprKind::AssignOp(_, lhs, _) if lhs.hir_id == child_id => {
                    return CaptureKind::Ref(Mutability::Mut);
                },
                ExprKind::Field(..) => {
                    if capture == CaptureKind::Value {
                        capture_expr_ty = e;
                    }
                },
                ExprKind::Let(let_expr) => {
                    let mutability = match pat_capture_kind(cx, let_expr.pat) {
                        CaptureKind::Value | CaptureKind::Use => Mutability::Not,
                        CaptureKind::Ref(m) => m,
                    };
                    return CaptureKind::Ref(mutability);
                },
                ExprKind::Match(_, arms, _) => {
                    let mut mutability = Mutability::Not;
                    for capture in arms.iter().map(|arm| pat_capture_kind(cx, arm.pat)) {
                        match capture {
                            CaptureKind::Value | CaptureKind::Use => break,
                            CaptureKind::Ref(Mutability::Mut) => mutability = Mutability::Mut,
                            CaptureKind::Ref(Mutability::Not) => (),
                        }
                    }
                    return CaptureKind::Ref(mutability);
                },
                _ => break,
            },
            Node::LetStmt(l) => match pat_capture_kind(cx, l.pat) {
                CaptureKind::Value | CaptureKind::Use => break,
                capture @ CaptureKind::Ref(_) => return capture,
            },
            _ => break,
        }

        child_id = parent_id;
    }

    if capture == CaptureKind::Value && is_copy(cx, cx.typeck_results().expr_ty(capture_expr_ty)) {
        // Copy types are never automatically captured by value.
        CaptureKind::Ref(Mutability::Not)
    } else {
        capture
    }
}

/// Checks if the expression can be moved into a closure as is. This will return a list of captures
/// if so, otherwise, `None`.
pub fn can_move_expr_to_closure<'tcx>(cx: &LateContext<'tcx>, expr: &'tcx Expr<'_>) -> Option<HirIdMap<CaptureKind>> {
    struct V<'cx, 'tcx> {
        cx: &'cx LateContext<'tcx>,
        // Stack of potential break targets contained in the expression.
        loops: Vec<HirId>,
        /// Local variables created in the expression. These don't need to be captured.
        locals: HirIdSet,
        /// Whether this expression can be turned into a closure.
        allow_closure: bool,
        /// Locals which need to be captured, and whether they need to be by value, reference, or
        /// mutable reference.
        captures: HirIdMap<CaptureKind>,
    }
    impl<'tcx> Visitor<'tcx> for V<'_, 'tcx> {
        fn visit_expr(&mut self, e: &'tcx Expr<'_>) {
            if !self.allow_closure {
                return;
            }

            match e.kind {
                ExprKind::Path(QPath::Resolved(None, &Path { res: Res::Local(l), .. })) => {
                    if !self.locals.contains(&l) {
                        let cap = capture_local_usage(self.cx, e);
                        self.captures.entry(l).and_modify(|e| *e |= cap).or_insert(cap);
                    }
                },
                ExprKind::Closure(closure) => {
                    for capture in self.cx.typeck_results().closure_min_captures_flattened(closure.def_id) {
                        let local_id = match capture.place.base {
                            PlaceBase::Local(id) => id,
                            PlaceBase::Upvar(var) => var.var_path.hir_id,
                            _ => continue,
                        };
                        if !self.locals.contains(&local_id) {
                            let capture = match capture.info.capture_kind {
                                UpvarCapture::ByValue => CaptureKind::Value,
                                UpvarCapture::ByUse => CaptureKind::Use,
                                UpvarCapture::ByRef(kind) => match kind {
                                    BorrowKind::Immutable => CaptureKind::Ref(Mutability::Not),
                                    BorrowKind::UniqueImmutable | BorrowKind::Mutable => {
                                        CaptureKind::Ref(Mutability::Mut)
                                    },
                                },
                            };
                            self.captures
                                .entry(local_id)
                                .and_modify(|e| *e |= capture)
                                .or_insert(capture);
                        }
                    }
                },
                ExprKind::Loop(b, ..) => {
                    self.loops.push(e.hir_id);
                    self.visit_block(b);
                    self.loops.pop();
                },
                _ => {
                    self.allow_closure &= can_move_expr_to_closure_no_visit(self.cx, e, &self.loops, &self.locals);
                    walk_expr(self, e);
                },
            }
        }

        fn visit_pat(&mut self, p: &'tcx Pat<'tcx>) {
            p.each_binding_or_first(&mut |_, id, _, _| {
                self.locals.insert(id);
            });
        }
    }

    let mut v = V {
        cx,
        loops: Vec::new(),
        locals: HirIdSet::default(),
        allow_closure: true,
        captures: HirIdMap::default(),
    };
    v.visit_expr(expr);
    v.allow_closure.then_some(v.captures)
}

/// Arguments of a method: the receiver and all the additional arguments.
pub type MethodArguments<'tcx> = Vec<(&'tcx Expr<'tcx>, &'tcx [Expr<'tcx>])>;

/// Returns the method names and argument list of nested method call expressions that make up
/// `expr`. method/span lists are sorted with the most recent call first.
pub fn method_calls<'tcx>(expr: &'tcx Expr<'tcx>, max_depth: usize) -> (Vec<Symbol>, MethodArguments<'tcx>, Vec<Span>) {
    let mut method_names = Vec::with_capacity(max_depth);
    let mut arg_lists = Vec::with_capacity(max_depth);
    let mut spans = Vec::with_capacity(max_depth);

    let mut current = expr;
    for _ in 0..max_depth {
        if let ExprKind::MethodCall(path, receiver, args, _) = &current.kind {
            if receiver.span.from_expansion() || args.iter().any(|e| e.span.from_expansion()) {
                break;
            }
            method_names.push(path.ident.name);
            arg_lists.push((*receiver, &**args));
            spans.push(path.ident.span);
            current = receiver;
        } else {
            break;
        }
    }

    (method_names, arg_lists, spans)
}

/// Matches an `Expr` against a chain of methods, and return the matched `Expr`s.
///
/// For example, if `expr` represents the `.baz()` in `foo.bar().baz()`,
/// `method_chain_args(expr, &["bar", "baz"])` will return a `Vec`
/// containing the `Expr`s for
/// `.bar()` and `.baz()`
pub fn method_chain_args<'a>(expr: &'a Expr<'_>, methods: &[&str]) -> Option<Vec<(&'a Expr<'a>, &'a [Expr<'a>])>> {
    let mut current = expr;
    let mut matched = Vec::with_capacity(methods.len());
    for method_name in methods.iter().rev() {
        // method chains are stored last -> first
        if let ExprKind::MethodCall(path, receiver, args, _) = current.kind {
            if path.ident.name.as_str() == *method_name {
                if receiver.span.from_expansion() || args.iter().any(|e| e.span.from_expansion()) {
                    return None;
                }
                matched.push((receiver, args)); // build up `matched` backwards
                current = receiver; // go to parent expression
            } else {
                return None;
            }
        } else {
            return None;
        }
    }
    // Reverse `matched` so that it is in the same order as `methods`.
    matched.reverse();
    Some(matched)
}

/// Returns `true` if the provided `def_id` is an entrypoint to a program.
pub fn is_entrypoint_fn(cx: &LateContext<'_>, def_id: DefId) -> bool {
    cx.tcx
        .entry_fn(())
        .is_some_and(|(entry_fn_def_id, _)| def_id == entry_fn_def_id)
}

/// Returns `true` if the expression is in the program's `#[panic_handler]`.
pub fn is_in_panic_handler(cx: &LateContext<'_>, e: &Expr<'_>) -> bool {
    let parent = cx.tcx.hir_get_parent_item(e.hir_id);
    Some(parent.to_def_id()) == cx.tcx.lang_items().panic_impl()
}

/// Gets the name of the item the expression is in, if available.
pub fn get_item_name(cx: &LateContext<'_>, expr: &Expr<'_>) -> Option<Symbol> {
    let parent_id = cx.tcx.hir_get_parent_item(expr.hir_id).def_id;
    match cx.tcx.hir_node_by_def_id(parent_id) {
        Node::Item(item) => item.kind.ident().map(|ident| ident.name),
        Node::TraitItem(TraitItem { ident, .. })
        | Node::ImplItem(ImplItem { ident, .. }) => Some(ident.name),
        _ => None,
    }
}

pub struct ContainsName<'a, 'tcx> {
    pub cx: &'a LateContext<'tcx>,
    pub name: Symbol,
}

impl<'tcx> Visitor<'tcx> for ContainsName<'_, 'tcx> {
    type Result = ControlFlow<()>;
    type NestedFilter = nested_filter::OnlyBodies;

    fn visit_name(&mut self, name: Symbol) -> Self::Result {
        if self.name == name {
            ControlFlow::Break(())
        } else {
            ControlFlow::Continue(())
        }
    }

    fn maybe_tcx(&mut self) -> Self::MaybeTyCtxt {
        self.cx.tcx
    }
}

/// Checks if an `Expr` contains a certain name.
pub fn contains_name<'tcx>(name: Symbol, expr: &'tcx Expr<'_>, cx: &LateContext<'tcx>) -> bool {
    let mut cn = ContainsName { cx, name };
    cn.visit_expr(expr).is_break()
}

/// Returns `true` if `expr` contains a return expression
pub fn contains_return<'tcx>(expr: impl Visitable<'tcx>) -> bool {
    for_each_expr_without_closures(expr, |e| {
        if matches!(e.kind, ExprKind::Ret(..)) {
            ControlFlow::Break(())
        } else {
            ControlFlow::Continue(())
        }
    })
    .is_some()
}

/// Gets the parent expression, if any –- this is useful to constrain a lint.
pub fn get_parent_expr<'tcx>(cx: &LateContext<'tcx>, e: &Expr<'_>) -> Option<&'tcx Expr<'tcx>> {
    get_parent_expr_for_hir(cx, e.hir_id)
}

/// This retrieves the parent for the given `HirId` if it's an expression. This is useful for
/// constraint lints
pub fn get_parent_expr_for_hir<'tcx>(cx: &LateContext<'tcx>, hir_id: HirId) -> Option<&'tcx Expr<'tcx>> {
    match cx.tcx.parent_hir_node(hir_id) {
        Node::Expr(parent) => Some(parent),
        _ => None,
    }
}

/// Gets the enclosing block, if any.
pub fn get_enclosing_block<'tcx>(cx: &LateContext<'tcx>, hir_id: HirId) -> Option<&'tcx Block<'tcx>> {
    let enclosing_node = cx
        .tcx
        .hir_get_enclosing_scope(hir_id)
        .map(|enclosing_id| cx.tcx.hir_node(enclosing_id));
    enclosing_node.and_then(|node| match node {
        Node::Block(block) => Some(block),
        Node::Item(&Item {
            kind: ItemKind::Fn { body: eid, .. },
            ..
        })
        | Node::ImplItem(&ImplItem {
            kind: ImplItemKind::Fn(_, eid),
            ..
        })
        | Node::TraitItem(&TraitItem {
            kind: TraitItemKind::Fn(_, TraitFn::Provided(eid)),
            ..
        }) => match cx.tcx.hir_body(eid).value.kind {
            ExprKind::Block(block, _) => Some(block),
            _ => None,
        },
        _ => None,
    })
}

/// Gets the loop or closure enclosing the given expression, if any.
pub fn get_enclosing_loop_or_multi_call_closure<'tcx>(
    cx: &LateContext<'tcx>,
    expr: &Expr<'_>,
) -> Option<&'tcx Expr<'tcx>> {
    for (_, node) in cx.tcx.hir_parent_iter(expr.hir_id) {
        match node {
            Node::Expr(e) => match e.kind {
                ExprKind::Closure { .. }
                    if let rustc_ty::Closure(_, subs) = cx.typeck_results().expr_ty(e).kind()
                        && subs.as_closure().kind() == ClosureKind::FnOnce => {},

                // Note: A closure's kind is determined by how it's used, not it's captures.
                ExprKind::Closure { .. } | ExprKind::Loop(..) => return Some(e),
                _ => (),
            },
            Node::Stmt(_) | Node::Block(_) | Node::LetStmt(_) | Node::Arm(_) | Node::ExprField(_) => (),
            _ => break,
        }
    }
    None
}

/// Gets the parent node if it's an impl block.
pub fn get_parent_as_impl(tcx: TyCtxt<'_>, id: HirId) -> Option<&Impl<'_>> {
    match tcx.hir_parent_iter(id).next() {
        Some((
            _,
            Node::Item(Item {
                kind: ItemKind::Impl(imp),
                ..
            }),
        )) => Some(imp),
        _ => None,
    }
}

/// Removes blocks around an expression, only if the block contains just one expression
/// and no statements. Unsafe blocks are not removed.
///
/// Examples:
///  * `{}`               -> `{}`
///  * `{ x }`            -> `x`
///  * `{{ x }}`          -> `x`
///  * `{ x; }`           -> `{ x; }`
///  * `{ x; y }`         -> `{ x; y }`
///  * `{ unsafe { x } }` -> `unsafe { x }`
pub fn peel_blocks<'a>(mut expr: &'a Expr<'a>) -> &'a Expr<'a> {
    while let ExprKind::Block(
        Block {
            stmts: [],
            expr: Some(inner),
            rules: BlockCheckMode::DefaultBlock,
            ..
        },
        _,
    ) = expr.kind
    {
        expr = inner;
    }
    expr
}

/// Removes blocks around an expression, only if the block contains just one expression
/// or just one expression statement with a semicolon. Unsafe blocks are not removed.
///
/// Examples:
///  * `{}`               -> `{}`
///  * `{ x }`            -> `x`
///  * `{ x; }`           -> `x`
///  * `{{ x; }}`         -> `x`
///  * `{ x; y }`         -> `{ x; y }`
///  * `{ unsafe { x } }` -> `unsafe { x }`
pub fn peel_blocks_with_stmt<'a>(mut expr: &'a Expr<'a>) -> &'a Expr<'a> {
    while let ExprKind::Block(
        Block {
            stmts: [],
            expr: Some(inner),
            rules: BlockCheckMode::DefaultBlock,
            ..
        }
        | Block {
            stmts:
                [
                    Stmt {
                        kind: StmtKind::Expr(inner) | StmtKind::Semi(inner),
                        ..
                    },
                ],
            expr: None,
            rules: BlockCheckMode::DefaultBlock,
            ..
        },
        _,
    ) = expr.kind
    {
        expr = inner;
    }
    expr
}

/// Checks if the given expression is the else clause of either an `if` or `if let` expression.
pub fn is_else_clause(tcx: TyCtxt<'_>, expr: &Expr<'_>) -> bool {
    let mut iter = tcx.hir_parent_iter(expr.hir_id);
    match iter.next() {
        Some((
            _,
            Node::Expr(Expr {
                kind: ExprKind::If(_, _, Some(else_expr)),
                ..
            }),
        )) => else_expr.hir_id == expr.hir_id,
        _ => false,
    }
}

/// Checks if the given expression is a part of `let else`
/// returns `true` for both the `init` and the `else` part
pub fn is_inside_let_else(tcx: TyCtxt<'_>, expr: &Expr<'_>) -> bool {
    let mut child_id = expr.hir_id;
    for (parent_id, node) in tcx.hir_parent_iter(child_id) {
        if let Node::LetStmt(LetStmt {
            init: Some(init),
            els: Some(els),
            ..
        }) = node
            && (init.hir_id == child_id || els.hir_id == child_id)
        {
            return true;
        }

        child_id = parent_id;
    }

    false
}

/// Checks if the given expression is the else clause of a `let else` expression
pub fn is_else_clause_in_let_else(tcx: TyCtxt<'_>, expr: &Expr<'_>) -> bool {
    let mut child_id = expr.hir_id;
    for (parent_id, node) in tcx.hir_parent_iter(child_id) {
        if let Node::LetStmt(LetStmt { els: Some(els), .. }) = node
            && els.hir_id == child_id
        {
            return true;
        }

        child_id = parent_id;
    }

    false
}

/// Checks whether the given `Expr` is a range equivalent to a `RangeFull`.
///
/// For the lower bound, this means that:
/// - either there is none
/// - or it is the smallest value that can be represented by the range's integer type
///
/// For the upper bound, this means that:
/// - either there is none
/// - or it is the largest value that can be represented by the range's integer type and is
///   inclusive
/// - or it is a call to some container's `len` method and is exclusive, and the range is passed to
///   a method call on that same container (e.g. `v.drain(..v.len())`)
///
/// If the given `Expr` is not some kind of range, the function returns `false`.
pub fn is_range_full(cx: &LateContext<'_>, expr: &Expr<'_>, container_path: Option<&Path<'_>>) -> bool {
    let ty = cx.typeck_results().expr_ty(expr);
    if let Some(Range { start, end, limits }) = Range::hir(expr) {
        let start_is_none_or_min = start.is_none_or(|start| {
            if let rustc_ty::Adt(_, subst) = ty.kind()
                && let bnd_ty = subst.type_at(0)
                && let Some(min_const) = bnd_ty.numeric_min_val(cx.tcx)
                && let Some(min_const) = mir_to_const(cx.tcx, min_const)
                && let Some(start_const) = ConstEvalCtxt::new(cx).eval(start)
            {
                start_const == min_const
            } else {
                false
            }
        });
        let end_is_none_or_max = end.is_none_or(|end| match limits {
            RangeLimits::Closed => {
                if let rustc_ty::Adt(_, subst) = ty.kind()
                    && let bnd_ty = subst.type_at(0)
                    && let Some(max_const) = bnd_ty.numeric_max_val(cx.tcx)
                    && let Some(max_const) = mir_to_const(cx.tcx, max_const)
                    && let Some(end_const) = ConstEvalCtxt::new(cx).eval(end)
                {
                    end_const == max_const
                } else {
                    false
                }
            },
            RangeLimits::HalfOpen => {
                if let Some(container_path) = container_path
                    && let ExprKind::MethodCall(name, self_arg, [], _) = end.kind
                    && name.ident.name == sym::len
                    && let ExprKind::Path(QPath::Resolved(None, path)) = self_arg.kind
                {
                    container_path.res == path.res
                } else {
                    false
                }
            },
        });
        return start_is_none_or_min && end_is_none_or_max;
    }
    false
}

/// Checks whether the given expression is a constant integer of the given value.
/// unlike `is_integer_literal`, this version does const folding
pub fn is_integer_const(cx: &LateContext<'_>, e: &Expr<'_>, value: u128) -> bool {
    if is_integer_literal(e, value) {
        return true;
    }
    let enclosing_body = cx.tcx.hir_enclosing_body_owner(e.hir_id);
    if let Some(Constant::Int(v)) =
        ConstEvalCtxt::with_env(cx.tcx, cx.typing_env(), cx.tcx.typeck(enclosing_body)).eval(e)
    {
        return value == v;
    }
    false
}

/// Checks whether the given expression is a constant literal of the given value.
pub fn is_integer_literal(expr: &Expr<'_>, value: u128) -> bool {
    // FIXME: use constant folding
    if let ExprKind::Lit(spanned) = expr.kind {
        if let LitKind::Int(v, _) = spanned.node {
            return v == value;
        }
    }
    false
}

/// Checks whether the given expression is a constant literal of the given value.
pub fn is_float_literal(expr: &Expr<'_>, value: f64) -> bool {
    if let ExprKind::Lit(spanned) = expr.kind
        && let LitKind::Float(v, _) = spanned.node
    {
        v.as_str().parse() == Ok(value)
    } else {
        false
    }
}

/// Returns `true` if the given `Expr` has been coerced before.
///
/// Examples of coercions can be found in the Nomicon at
/// <https://doc.rust-lang.org/nomicon/coercions.html>.
///
/// See `rustc_middle::ty::adjustment::Adjustment` and `rustc_hir_analysis::check::coercion` for
/// more information on adjustments and coercions.
pub fn is_adjusted(cx: &LateContext<'_>, e: &Expr<'_>) -> bool {
    cx.typeck_results().adjustments().get(e.hir_id).is_some()
}

/// Returns the pre-expansion span if this comes from an expansion of the
/// macro `name`.
/// See also [`is_direct_expn_of`].
#[must_use]
pub fn is_expn_of(mut span: Span, name: &str) -> Option<Span> {
    loop {
        if span.from_expansion() {
            let data = span.ctxt().outer_expn_data();
            let new_span = data.call_site;

            if let ExpnKind::Macro(MacroKind::Bang, mac_name) = data.kind {
                if mac_name.as_str() == name {
                    return Some(new_span);
                }
            }

            span = new_span;
        } else {
            return None;
        }
    }
}

/// Returns the pre-expansion span if the span directly comes from an expansion
/// of the macro `name`.
/// The difference with [`is_expn_of`] is that in
/// ```no_run
/// # macro_rules! foo { ($name:tt!$args:tt) => { $name!$args } }
/// # macro_rules! bar { ($e:expr) => { $e } }
/// foo!(bar!(42));
/// ```
/// `42` is considered expanded from `foo!` and `bar!` by `is_expn_of` but only
/// from `bar!` by `is_direct_expn_of`.
#[must_use]
pub fn is_direct_expn_of(span: Span, name: &str) -> Option<Span> {
    if span.from_expansion() {
        let data = span.ctxt().outer_expn_data();
        let new_span = data.call_site;

        if let ExpnKind::Macro(MacroKind::Bang, mac_name) = data.kind {
            if mac_name.as_str() == name {
                return Some(new_span);
            }
        }
    }

    None
}

/// Convenience function to get the return type of a function.
pub fn return_ty<'tcx>(cx: &LateContext<'tcx>, fn_def_id: OwnerId) -> Ty<'tcx> {
    let ret_ty = cx.tcx.fn_sig(fn_def_id).instantiate_identity().output();
    cx.tcx.instantiate_bound_regions_with_erased(ret_ty)
}

/// Convenience function to get the nth argument type of a function.
pub fn nth_arg<'tcx>(cx: &LateContext<'tcx>, fn_def_id: OwnerId, nth: usize) -> Ty<'tcx> {
    let arg = cx.tcx.fn_sig(fn_def_id).instantiate_identity().input(nth);
    cx.tcx.instantiate_bound_regions_with_erased(arg)
}

/// Checks if an expression is constructing a tuple-like enum variant or struct
pub fn is_ctor_or_promotable_const_function(cx: &LateContext<'_>, expr: &Expr<'_>) -> bool {
    if let ExprKind::Call(fun, _) = expr.kind {
        if let ExprKind::Path(ref qp) = fun.kind {
            let res = cx.qpath_res(qp, fun.hir_id);
            return match res {
                Res::Def(DefKind::Variant | DefKind::Ctor(..), ..) => true,
                Res::Def(_, def_id) => cx.tcx.is_promotable_const_fn(def_id),
                _ => false,
            };
        }
    }
    false
}

/// Returns `true` if a pattern is refutable.
// TODO: should be implemented using rustc/mir_build/thir machinery
pub fn is_refutable(cx: &LateContext<'_>, pat: &Pat<'_>) -> bool {
    fn is_enum_variant(cx: &LateContext<'_>, qpath: &QPath<'_>, id: HirId) -> bool {
        matches!(
            cx.qpath_res(qpath, id),
            Res::Def(DefKind::Variant, ..) | Res::Def(DefKind::Ctor(def::CtorOf::Variant, _), _)
        )
    }

    fn are_refutable<'a, I: IntoIterator<Item = &'a Pat<'a>>>(cx: &LateContext<'_>, i: I) -> bool {
        i.into_iter().any(|pat| is_refutable(cx, pat))
    }

    match pat.kind {
        PatKind::Wild | PatKind::Never => false, // If `!` typechecked then the type is empty, so not refutable.
        PatKind::Binding(_, _, _, pat) => pat.is_some_and(|pat| is_refutable(cx, pat)),
        PatKind::Box(pat) | PatKind::Ref(pat, _) => is_refutable(cx, pat),
        PatKind::Expr(PatExpr {
            kind: PatExprKind::Path(qpath),
            hir_id,
            ..
        }) => is_enum_variant(cx, qpath, *hir_id),
        PatKind::Or(pats) => {
            // TODO: should be the honest check, that pats is exhaustive set
            are_refutable(cx, pats)
        },
        PatKind::Tuple(pats, _) => are_refutable(cx, pats),
        PatKind::Struct(ref qpath, fields, _) => {
            is_enum_variant(cx, qpath, pat.hir_id) || are_refutable(cx, fields.iter().map(|field| field.pat))
        },
        PatKind::TupleStruct(ref qpath, pats, _) => is_enum_variant(cx, qpath, pat.hir_id) || are_refutable(cx, pats),
        PatKind::Slice(head, middle, tail) => {
            match &cx.typeck_results().node_type(pat.hir_id).kind() {
                rustc_ty::Slice(..) => {
                    // [..] is the only irrefutable slice pattern.
                    !head.is_empty() || middle.is_none() || !tail.is_empty()
                },
                rustc_ty::Array(..) => are_refutable(cx, head.iter().chain(middle).chain(tail.iter())),
                _ => {
                    // unreachable!()
                    true
                },
            }
        },
        PatKind::Expr(..) | PatKind::Range(..) | PatKind::Err(_) | PatKind::Deref(_) | PatKind::Guard(..) => true,
    }
}

/// If the pattern is an `or` pattern, call the function once for each sub pattern. Otherwise, call
/// the function once on the given pattern.
pub fn recurse_or_patterns<'tcx, F: FnMut(&'tcx Pat<'tcx>)>(pat: &'tcx Pat<'tcx>, mut f: F) {
    if let PatKind::Or(pats) = pat.kind {
        pats.iter().for_each(f);
    } else {
        f(pat);
    }
}

pub fn is_self(slf: &Param<'_>) -> bool {
    if let PatKind::Binding(.., name, _) = slf.pat.kind {
        name.name == kw::SelfLower
    } else {
        false
    }
}

pub fn is_self_ty(slf: &hir::Ty<'_>) -> bool {
    if let TyKind::Path(QPath::Resolved(None, path)) = slf.kind {
        if let Res::SelfTyParam { .. } | Res::SelfTyAlias { .. } = path.res {
            return true;
        }
    }
    false
}

pub fn iter_input_pats<'tcx>(decl: &FnDecl<'_>, body: &'tcx Body<'_>) -> impl Iterator<Item = &'tcx Param<'tcx>> {
    (0..decl.inputs.len()).map(move |i| &body.params[i])
}

/// Checks if a given expression is a match expression expanded from the `?`
/// operator or the `try` macro.
pub fn is_try<'tcx>(cx: &LateContext<'_>, expr: &'tcx Expr<'tcx>) -> Option<&'tcx Expr<'tcx>> {
    fn is_ok(cx: &LateContext<'_>, arm: &Arm<'_>) -> bool {
        if let PatKind::TupleStruct(ref path, pat, ddpos) = arm.pat.kind
            && ddpos.as_opt_usize().is_none()
            && is_res_lang_ctor(cx, cx.qpath_res(path, arm.pat.hir_id), ResultOk)
            && let PatKind::Binding(_, hir_id, _, None) = pat[0].kind
            && path_to_local_id(arm.body, hir_id)
        {
            return true;
        }
        false
    }

    fn is_err(cx: &LateContext<'_>, arm: &Arm<'_>) -> bool {
        if let PatKind::TupleStruct(ref path, _, _) = arm.pat.kind {
            is_res_lang_ctor(cx, cx.qpath_res(path, arm.pat.hir_id), ResultErr)
        } else {
            false
        }
    }

    if let ExprKind::Match(_, arms, ref source) = expr.kind {
        // desugared from a `?` operator
        if let MatchSource::TryDesugar(_) = *source {
            return Some(expr);
        }

        if arms.len() == 2
            && arms[0].guard.is_none()
            && arms[1].guard.is_none()
            && ((is_ok(cx, &arms[0]) && is_err(cx, &arms[1])) || (is_ok(cx, &arms[1]) && is_err(cx, &arms[0])))
        {
            return Some(expr);
        }
    }

    None
}

/// Returns `true` if the lint is `#[allow]`ed or `#[expect]`ed at any of the `ids`, fulfilling all
/// of the expectations in `ids`
///
/// This should only be used when the lint would otherwise be emitted, for a way to check if a lint
/// is allowed early to skip work see [`is_lint_allowed`]
///
/// To emit at a lint at a different context than the one current see
/// [`span_lint_hir`](diagnostics::span_lint_hir) or
/// [`span_lint_hir_and_then`](diagnostics::span_lint_hir_and_then)
pub fn fulfill_or_allowed(cx: &LateContext<'_>, lint: &'static Lint, ids: impl IntoIterator<Item = HirId>) -> bool {
    let mut suppress_lint = false;

    for id in ids {
        let (level, _) = cx.tcx.lint_level_at_node(lint, id);
        if let Some(expectation) = level.get_expectation_id() {
            cx.fulfill_expectation(expectation);
        }

        match level {
            Level::Allow | Level::Expect(_) => suppress_lint = true,
            Level::Warn | Level::ForceWarn(_) | Level::Deny | Level::Forbid => {},
        }
    }

    suppress_lint
}

/// Returns `true` if the lint is allowed in the current context. This is useful for
/// skipping long running code when it's unnecessary
///
/// This function should check the lint level for the same node, that the lint will
/// be emitted at. If the information is buffered to be emitted at a later point, please
/// make sure to use `span_lint_hir` functions to emit the lint. This ensures that
/// expectations at the checked nodes will be fulfilled.
pub fn is_lint_allowed(cx: &LateContext<'_>, lint: &'static Lint, id: HirId) -> bool {
    cx.tcx.lint_level_at_node(lint, id).0 == Level::Allow
}

pub fn strip_pat_refs<'hir>(mut pat: &'hir Pat<'hir>) -> &'hir Pat<'hir> {
    while let PatKind::Ref(subpat, _) = pat.kind {
        pat = subpat;
    }
    pat
}

pub fn int_bits(tcx: TyCtxt<'_>, ity: IntTy) -> u64 {
    Integer::from_int_ty(&tcx, ity).size().bits()
}

#[expect(clippy::cast_possible_wrap)]
/// Turn a constant int byte representation into an i128
pub fn sext(tcx: TyCtxt<'_>, u: u128, ity: IntTy) -> i128 {
    let amt = 128 - int_bits(tcx, ity);
    ((u as i128) << amt) >> amt
}

#[expect(clippy::cast_sign_loss)]
/// clip unused bytes
pub fn unsext(tcx: TyCtxt<'_>, u: i128, ity: IntTy) -> u128 {
    let amt = 128 - int_bits(tcx, ity);
    ((u as u128) << amt) >> amt
}

/// clip unused bytes
pub fn clip(tcx: TyCtxt<'_>, u: u128, ity: UintTy) -> u128 {
    let bits = Integer::from_uint_ty(&tcx, ity).size().bits();
    let amt = 128 - bits;
    (u << amt) >> amt
}

pub fn has_attr(attrs: &[hir::Attribute], symbol: Symbol) -> bool {
    attrs.iter().any(|attr| attr.has_name(symbol))
}

pub fn has_repr_attr(cx: &LateContext<'_>, hir_id: HirId) -> bool {
    find_attr!(cx.tcx.hir_attrs(hir_id), AttributeKind::Repr(..))
}

pub fn any_parent_has_attr(tcx: TyCtxt<'_>, node: HirId, symbol: Symbol) -> bool {
    let mut prev_enclosing_node = None;
    let mut enclosing_node = node;
    while Some(enclosing_node) != prev_enclosing_node {
        if has_attr(tcx.hir_attrs(enclosing_node), symbol) {
            return true;
        }
        prev_enclosing_node = Some(enclosing_node);
        enclosing_node = tcx.hir_get_parent_item(enclosing_node).into();
    }

    false
}

/// Checks if the given HIR node is inside an `impl` block with the `automatically_derived`
/// attribute.
pub fn in_automatically_derived(tcx: TyCtxt<'_>, id: HirId) -> bool {
    tcx.hir_parent_owner_iter(id)
        .filter(|(_, node)| matches!(node, OwnerNode::Item(item) if matches!(item.kind, ItemKind::Impl(_))))
        .any(|(id, _)| {
            has_attr(
                tcx.hir_attrs(tcx.local_def_id_to_hir_id(id.def_id)),
                sym::automatically_derived,
            )
        })
}

/// Checks if the given `DefId` matches any of the paths. Returns the index of matching path, if
/// any.
///
/// Please use `tcx.get_diagnostic_name` if the targets are all diagnostic items.
pub fn match_any_def_paths(cx: &LateContext<'_>, did: DefId, paths: &[&[&str]]) -> Option<usize> {
    let search_path = cx.get_def_path(did);
    paths
        .iter()
        .position(|p| p.iter().map(|x| Symbol::intern(x)).eq(search_path.iter().copied()))
}

/// Checks if the given `DefId` matches the path.
pub fn match_def_path(cx: &LateContext<'_>, did: DefId, syms: &[&str]) -> bool {
    // We should probably move to Symbols in Clippy as well rather than interning every time.
    let path = cx.get_def_path(did);
    syms.iter().map(|x| Symbol::intern(x)).eq(path.iter().copied())
}

/// Checks if the given `DefId` matches the `libc` item.
pub fn match_libc_symbol(cx: &LateContext<'_>, did: DefId, name: &str) -> bool {
    let path = cx.get_def_path(did);
    // libc is meant to be used as a flat list of names, but they're all actually defined in different
    // modules based on the target platform. Ignore everything but crate name and the item name.
    path.first().is_some_and(|s| s.as_str() == "libc") && path.last().is_some_and(|s| s.as_str() == name)
}

/// Returns the list of condition expressions and the list of blocks in a
/// sequence of `if/else`.
/// E.g., this returns `([a, b], [c, d, e])` for the expression
/// `if a { c } else if b { d } else { e }`.
pub fn if_sequence<'tcx>(mut expr: &'tcx Expr<'tcx>) -> (Vec<&'tcx Expr<'tcx>>, Vec<&'tcx Block<'tcx>>) {
    let mut conds = Vec::new();
    let mut blocks: Vec<&Block<'_>> = Vec::new();

    while let Some(higher::IfOrIfLet { cond, then, r#else }) = higher::IfOrIfLet::hir(expr) {
        conds.push(cond);
        if let ExprKind::Block(block, _) = then.kind {
            blocks.push(block);
        } else {
            panic!("ExprKind::If node is not an ExprKind::Block");
        }

        if let Some(else_expr) = r#else {
            expr = else_expr;
        } else {
            break;
        }
    }

    // final `else {..}`
    if !blocks.is_empty() {
        if let ExprKind::Block(block, _) = expr.kind {
            blocks.push(block);
        }
    }

    (conds, blocks)
}

/// Checks if the given function kind is an async function.
pub fn is_async_fn(kind: FnKind<'_>) -> bool {
    match kind {
        FnKind::ItemFn(_, _, header) => header.asyncness.is_async(),
        FnKind::Method(_, sig) => sig.header.asyncness.is_async(),
        FnKind::Closure => false,
    }
}

/// Peels away all the compiler generated code surrounding the body of an async function,
pub fn get_async_fn_body<'tcx>(tcx: TyCtxt<'tcx>, body: &Body<'_>) -> Option<&'tcx Expr<'tcx>> {
    if let ExprKind::Closure(&Closure { body, .. }) = body.value.kind {
        if let ExprKind::Block(
            Block {
                stmts: [],
                expr:
                    Some(Expr {
                        kind: ExprKind::DropTemps(expr),
                        ..
                    }),
                ..
            },
            _,
        ) = tcx.hir_body(body).value.kind
        {
            return Some(expr);
        }
    }
    None
}

// check if expr is calling method or function with #[must_use] attribute
pub fn is_must_use_func_call(cx: &LateContext<'_>, expr: &Expr<'_>) -> bool {
    let did = match expr.kind {
        ExprKind::Call(path, _) => {
            if let ExprKind::Path(ref qpath) = path.kind
                && let Res::Def(_, did) = cx.qpath_res(qpath, path.hir_id)
            {
                Some(did)
            } else {
                None
            }
        },
        ExprKind::MethodCall(..) => cx.typeck_results().type_dependent_def_id(expr.hir_id),
        _ => None,
    };

    did.is_some_and(|did| cx.tcx.has_attr(did, sym::must_use))
}

/// Checks if a function's body represents the identity function. Looks for bodies of the form:
/// * `|x| x`
/// * `|x| return x`
/// * `|x| { return x }`
/// * `|x| { return x; }`
/// * `|(x, y)| (x, y)`
///
/// Consider calling [`is_expr_untyped_identity_function`] or [`is_expr_identity_function`] instead.
fn is_body_identity_function(cx: &LateContext<'_>, func: &Body<'_>) -> bool {
    fn check_pat(cx: &LateContext<'_>, pat: &Pat<'_>, expr: &Expr<'_>) -> bool {
        if cx
            .typeck_results()
            .pat_binding_modes()
            .get(pat.hir_id)
            .is_some_and(|mode| matches!(mode.0, ByRef::Yes(_)))
        {
            // If a tuple `(x, y)` is of type `&(i32, i32)`, then due to match ergonomics,
            // the inner patterns become references. Don't consider this the identity function
            // as that changes types.
            return false;
        }

        match (pat.kind, expr.kind) {
            (PatKind::Binding(_, id, _, _), _) => {
                path_to_local_id(expr, id) && cx.typeck_results().expr_adjustments(expr).is_empty()
            },
            (PatKind::Tuple(pats, dotdot), ExprKind::Tup(tup))
                if dotdot.as_opt_usize().is_none() && pats.len() == tup.len() =>
            {
                pats.iter().zip(tup).all(|(pat, expr)| check_pat(cx, pat, expr))
            },
            _ => false,
        }
    }

    let [param] = func.params else {
        return false;
    };

    let mut expr = func.value;
    loop {
        match expr.kind {
            ExprKind::Block(
                &Block {
                    stmts: [],
                    expr: Some(e),
                    ..
                },
                _,
            )
            | ExprKind::Ret(Some(e)) => expr = e,
            ExprKind::Block(
                &Block {
                    stmts: [stmt],
                    expr: None,
                    ..
                },
                _,
            ) => {
                if let StmtKind::Semi(e) | StmtKind::Expr(e) = stmt.kind
                    && let ExprKind::Ret(Some(ret_val)) = e.kind
                {
                    expr = ret_val;
                } else {
                    return false;
                }
            },
            _ => return check_pat(cx, param.pat, expr),
        }
    }
}

/// This is the same as [`is_expr_identity_function`], but does not consider closures
/// with type annotations for its bindings (or similar) as identity functions:
/// * `|x: u8| x`
/// * `std::convert::identity::<u8>`
pub fn is_expr_untyped_identity_function(cx: &LateContext<'_>, expr: &Expr<'_>) -> bool {
    match expr.kind {
        ExprKind::Closure(&Closure { body, fn_decl, .. })
            if fn_decl.inputs.iter().all(|ty| matches!(ty.kind, TyKind::Infer(()))) =>
        {
            is_body_identity_function(cx, cx.tcx.hir_body(body))
        },
        ExprKind::Path(QPath::Resolved(_, path))
            if path.segments.iter().all(|seg| seg.infer_args)
                && let Some(did) = path.res.opt_def_id() =>
        {
            cx.tcx.is_diagnostic_item(sym::convert_identity, did)
        },
        _ => false,
    }
}

/// Checks if an expression represents the identity function
/// Only examines closures and `std::convert::identity`
///
/// NOTE: If you want to use this function to find out if a closure is unnecessary, you likely want
/// to call [`is_expr_untyped_identity_function`] instead, which makes sure that the closure doesn't
/// have type annotations. This is important because removing a closure with bindings can
/// remove type information that helped type inference before, which can then lead to compile
/// errors.
pub fn is_expr_identity_function(cx: &LateContext<'_>, expr: &Expr<'_>) -> bool {
    match expr.kind {
        ExprKind::Closure(&Closure { body, .. }) => is_body_identity_function(cx, cx.tcx.hir_body(body)),
        _ => path_def_id(cx, expr).is_some_and(|id| cx.tcx.is_diagnostic_item(sym::convert_identity, id)),
    }
}

/// Gets the node where an expression is either used, or it's type is unified with another branch.
/// Returns both the node and the `HirId` of the closest child node.
pub fn get_expr_use_or_unification_node<'tcx>(tcx: TyCtxt<'tcx>, expr: &Expr<'_>) -> Option<(Node<'tcx>, HirId)> {
    let mut child_id = expr.hir_id;
    let mut iter = tcx.hir_parent_iter(child_id);
    loop {
        match iter.next() {
            None => break None,
            Some((id, Node::Block(_))) => child_id = id,
            Some((id, Node::Arm(arm))) if arm.body.hir_id == child_id => child_id = id,
            Some((_, Node::Expr(expr))) => match expr.kind {
                ExprKind::Match(_, [arm], _) if arm.hir_id == child_id => child_id = expr.hir_id,
                ExprKind::Block(..) | ExprKind::DropTemps(_) => child_id = expr.hir_id,
                ExprKind::If(_, then_expr, None) if then_expr.hir_id == child_id => break None,
                _ => break Some((Node::Expr(expr), child_id)),
            },
            Some((_, node)) => break Some((node, child_id)),
        }
    }
}

/// Checks if the result of an expression is used, or it's type is unified with another branch.
pub fn is_expr_used_or_unified(tcx: TyCtxt<'_>, expr: &Expr<'_>) -> bool {
    !matches!(
        get_expr_use_or_unification_node(tcx, expr),
        None | Some((
            Node::Stmt(Stmt {
                kind: StmtKind::Expr(_)
                    | StmtKind::Semi(_)
                    | StmtKind::Let(LetStmt {
                        pat: Pat {
                            kind: PatKind::Wild,
                            ..
                        },
                        ..
                    }),
                ..
            }),
            _
        ))
    )
}

/// Checks if the expression is the final expression returned from a block.
pub fn is_expr_final_block_expr(tcx: TyCtxt<'_>, expr: &Expr<'_>) -> bool {
    matches!(tcx.parent_hir_node(expr.hir_id), Node::Block(..))
}

/// Checks if the expression is a temporary value.
// This logic is the same as the one used in rustc's `check_named_place_expr function`.
// https://github.com/rust-lang/rust/blob/3ed2a10d173d6c2e0232776af338ca7d080b1cd4/compiler/rustc_hir_typeck/src/expr.rs#L482-L499
pub fn is_expr_temporary_value(cx: &LateContext<'_>, expr: &Expr<'_>) -> bool {
    !expr.is_place_expr(|base| {
        cx.typeck_results()
            .adjustments()
            .get(base.hir_id)
            .is_some_and(|x| x.iter().any(|adj| matches!(adj.kind, Adjust::Deref(_))))
    })
}

pub fn std_or_core(cx: &LateContext<'_>) -> Option<&'static str> {
    if !is_no_std_crate(cx) {
        Some("std")
    } else if !is_no_core_crate(cx) {
        Some("core")
    } else {
        None
    }
}

pub fn is_no_std_crate(cx: &LateContext<'_>) -> bool {
    cx.tcx
        .hir_attrs(hir::CRATE_HIR_ID)
        .iter()
        .any(|attr| attr.name_or_empty() == sym::no_std)
}

pub fn is_no_core_crate(cx: &LateContext<'_>) -> bool {
    cx.tcx
        .hir_attrs(hir::CRATE_HIR_ID)
        .iter()
        .any(|attr| attr.name_or_empty() == sym::no_core)
}

/// Check if parent of a hir node is a trait implementation block.
/// For example, `f` in
/// ```no_run
/// # struct S;
/// # trait Trait { fn f(); }
/// impl Trait for S {
///     fn f() {}
/// }
/// ```
pub fn is_trait_impl_item(cx: &LateContext<'_>, hir_id: HirId) -> bool {
    if let Node::Item(item) = cx.tcx.parent_hir_node(hir_id) {
        matches!(item.kind, ItemKind::Impl(Impl { of_trait: Some(_), .. }))
    } else {
        false
    }
}

/// Check if it's even possible to satisfy the `where` clause for the item.
///
/// `trivial_bounds` feature allows functions with unsatisfiable bounds, for example:
///
/// ```ignore
/// fn foo() where i32: Iterator {
///     for _ in 2i32 {}
/// }
/// ```
pub fn fn_has_unsatisfiable_preds(cx: &LateContext<'_>, did: DefId) -> bool {
    use rustc_trait_selection::traits;
    let predicates = cx
        .tcx
        .predicates_of(did)
        .predicates
        .iter()
        .filter_map(|(p, _)| if p.is_global() { Some(*p) } else { None });
    traits::impossible_predicates(cx.tcx, traits::elaborate(cx.tcx, predicates).collect::<Vec<_>>())
}

/// Returns the `DefId` of the callee if the given expression is a function or method call.
pub fn fn_def_id(cx: &LateContext<'_>, expr: &Expr<'_>) -> Option<DefId> {
    fn_def_id_with_node_args(cx, expr).map(|(did, _)| did)
}

/// Returns the `DefId` of the callee if the given expression is a function or method call,
/// as well as its node args.
pub fn fn_def_id_with_node_args<'tcx>(
    cx: &LateContext<'tcx>,
    expr: &Expr<'_>,
) -> Option<(DefId, GenericArgsRef<'tcx>)> {
    let typeck = cx.typeck_results();
    match &expr.kind {
        ExprKind::MethodCall(..) => Some((
            typeck.type_dependent_def_id(expr.hir_id)?,
            typeck.node_args(expr.hir_id),
        )),
        ExprKind::Call(
            Expr {
                kind: ExprKind::Path(qpath),
                hir_id: path_hir_id,
                ..
            },
            ..,
        ) => {
            // Only return Fn-like DefIds, not the DefIds of statics/consts/etc that contain or
            // deref to fn pointers, dyn Fn, impl Fn - #8850
            if let Res::Def(DefKind::Fn | DefKind::Ctor(..) | DefKind::AssocFn, id) =
                typeck.qpath_res(qpath, *path_hir_id)
            {
                Some((id, typeck.node_args(*path_hir_id)))
            } else {
                None
            }
        },
        _ => None,
    }
}

/// Returns `Option<String>` where String is a textual representation of the type encapsulated in
/// the slice iff the given expression is a slice of primitives.
///
/// (As defined in the `is_recursively_primitive_type` function.) Returns `None` otherwise.
pub fn is_slice_of_primitives(cx: &LateContext<'_>, expr: &Expr<'_>) -> Option<String> {
    let expr_type = cx.typeck_results().expr_ty_adjusted(expr);
    let expr_kind = expr_type.kind();
    let is_primitive = match expr_kind {
        rustc_ty::Slice(element_type) => is_recursively_primitive_type(*element_type),
        rustc_ty::Ref(_, inner_ty, _) if matches!(inner_ty.kind(), &rustc_ty::Slice(_)) => {
            if let rustc_ty::Slice(element_type) = inner_ty.kind() {
                is_recursively_primitive_type(*element_type)
            } else {
                unreachable!()
            }
        },
        _ => false,
    };

    if is_primitive {
        // if we have wrappers like Array, Slice or Tuple, print these
        // and get the type enclosed in the slice ref
        match expr_type.peel_refs().walk().nth(1).unwrap().expect_ty().kind() {
            rustc_ty::Slice(..) => return Some("slice".into()),
            rustc_ty::Array(..) => return Some("array".into()),
            rustc_ty::Tuple(..) => return Some("tuple".into()),
            _ => {
                // is_recursively_primitive_type() should have taken care
                // of the rest and we can rely on the type that is found
                let refs_peeled = expr_type.peel_refs();
                return Some(refs_peeled.walk().last().unwrap().to_string());
            },
        }
    }
    None
}

/// Returns list of all pairs `(a, b)` where `eq(a, b) == true`
/// and `a` is before `b` in `exprs` for all `a` and `b` in
/// `exprs`
///
/// Given functions `eq` and `hash` such that `eq(a, b) == true`
/// implies `hash(a) == hash(b)`
pub fn search_same<T, Hash, Eq>(exprs: &[T], mut hash: Hash, mut eq: Eq) -> Vec<(&T, &T)>
where
    Hash: FnMut(&T) -> u64,
    Eq: FnMut(&T, &T) -> bool,
{
    match exprs {
        [a, b] if eq(a, b) => return vec![(a, b)],
        _ if exprs.len() <= 2 => return vec![],
        _ => {},
    }

    let mut match_expr_list: Vec<(&T, &T)> = Vec::new();

    let mut map: UnhashMap<u64, Vec<&_>> =
        UnhashMap::with_capacity_and_hasher(exprs.len(), BuildHasherDefault::default());

    for expr in exprs {
        match map.entry(hash(expr)) {
            Entry::Occupied(mut o) => {
                for o in o.get() {
                    if eq(o, expr) {
                        match_expr_list.push((o, expr));
                    }
                }
                o.get_mut().push(expr);
            },
            Entry::Vacant(v) => {
                v.insert(vec![expr]);
            },
        }
    }

    match_expr_list
}

/// Peels off all references on the pattern. Returns the underlying pattern and the number of
/// references removed.
pub fn peel_hir_pat_refs<'a>(pat: &'a Pat<'a>) -> (&'a Pat<'a>, usize) {
    fn peel<'a>(pat: &'a Pat<'a>, count: usize) -> (&'a Pat<'a>, usize) {
        if let PatKind::Ref(pat, _) = pat.kind {
            peel(pat, count + 1)
        } else {
            (pat, count)
        }
    }
    peel(pat, 0)
}

/// Peels of expressions while the given closure returns `Some`.
pub fn peel_hir_expr_while<'tcx>(
    mut expr: &'tcx Expr<'tcx>,
    mut f: impl FnMut(&'tcx Expr<'tcx>) -> Option<&'tcx Expr<'tcx>>,
) -> &'tcx Expr<'tcx> {
    while let Some(e) = f(expr) {
        expr = e;
    }
    expr
}

/// Peels off up to the given number of references on the expression. Returns the underlying
/// expression and the number of references removed.
pub fn peel_n_hir_expr_refs<'a>(expr: &'a Expr<'a>, count: usize) -> (&'a Expr<'a>, usize) {
    let mut remaining = count;
    let e = peel_hir_expr_while(expr, |e| match e.kind {
        ExprKind::AddrOf(ast::BorrowKind::Ref, _, e) if remaining != 0 => {
            remaining -= 1;
            Some(e)
        },
        _ => None,
    });
    (e, count - remaining)
}

/// Peels off all unary operators of an expression. Returns the underlying expression and the number
/// of operators removed.
pub fn peel_hir_expr_unary<'a>(expr: &'a Expr<'a>) -> (&'a Expr<'a>, usize) {
    let mut count: usize = 0;
    let mut curr_expr = expr;
    while let ExprKind::Unary(_, local_expr) = curr_expr.kind {
        count = count.wrapping_add(1);
        curr_expr = local_expr;
    }
    (curr_expr, count)
}

/// Peels off all references on the expression. Returns the underlying expression and the number of
/// references removed.
pub fn peel_hir_expr_refs<'a>(expr: &'a Expr<'a>) -> (&'a Expr<'a>, usize) {
    let mut count = 0;
    let e = peel_hir_expr_while(expr, |e| match e.kind {
        ExprKind::AddrOf(ast::BorrowKind::Ref, _, e) => {
            count += 1;
            Some(e)
        },
        _ => None,
    });
    (e, count)
}

/// Peels off all references on the type. Returns the underlying type and the number of references
/// removed.
pub fn peel_hir_ty_refs<'a>(mut ty: &'a hir::Ty<'a>) -> (&'a hir::Ty<'a>, usize) {
    let mut count = 0;
    loop {
        match &ty.kind {
            TyKind::Ref(_, ref_ty) => {
                ty = ref_ty.ty;
                count += 1;
            },
            _ => break (ty, count),
        }
    }
}

/// Peels off all references on the type. Returns the underlying type and the number of references
/// removed.
pub fn peel_middle_ty_refs(mut ty: Ty<'_>) -> (Ty<'_>, usize) {
    let mut count = 0;
    while let rustc_ty::Ref(_, dest_ty, _) = ty.kind() {
        ty = *dest_ty;
        count += 1;
    }
    (ty, count)
}

/// Removes `AddrOf` operators (`&`) or deref operators (`*`), but only if a reference type is
/// dereferenced. An overloaded deref such as `Vec` to slice would not be removed.
pub fn peel_ref_operators<'hir>(cx: &LateContext<'_>, mut expr: &'hir Expr<'hir>) -> &'hir Expr<'hir> {
    loop {
        match expr.kind {
            ExprKind::AddrOf(_, _, e) => expr = e,
            ExprKind::Unary(UnOp::Deref, e) if cx.typeck_results().expr_ty(e).is_ref() => expr = e,
            _ => break,
        }
    }
    expr
}

pub fn is_hir_ty_cfg_dependant(cx: &LateContext<'_>, ty: &hir::Ty<'_>) -> bool {
    if let TyKind::Path(QPath::Resolved(_, path)) = ty.kind {
        if let Res::Def(_, def_id) = path.res {
            return cx.tcx.has_attr(def_id, sym::cfg) || cx.tcx.has_attr(def_id, sym::cfg_attr);
        }
    }
    false
}

static TEST_ITEM_NAMES_CACHE: OnceLock<Mutex<FxHashMap<LocalModDefId, Vec<Symbol>>>> = OnceLock::new();

fn with_test_item_names(tcx: TyCtxt<'_>, module: LocalModDefId, f: impl Fn(&[Symbol]) -> bool) -> bool {
    let cache = TEST_ITEM_NAMES_CACHE.get_or_init(|| Mutex::new(FxHashMap::default()));
    let mut map: MutexGuard<'_, FxHashMap<LocalModDefId, Vec<Symbol>>> = cache.lock().unwrap();
    let value = map.entry(module);
    match value {
        Entry::Occupied(entry) => f(entry.get()),
        Entry::Vacant(entry) => {
            let mut names = Vec::new();
            for id in tcx.hir_module_free_items(module) {
                if matches!(tcx.def_kind(id.owner_id), DefKind::Const)
                    && let item = tcx.hir_item(id)
                    && let ItemKind::Const(ident, ty, _generics, _body) = item.kind
                {
                    if let TyKind::Path(QPath::Resolved(_, path)) = ty.kind {
                        // We could also check for the type name `test::TestDescAndFn`
                        if let Res::Def(DefKind::Struct, _) = path.res {
                            let has_test_marker = tcx
                                .hir_attrs(item.hir_id())
                                .iter()
                                .any(|a| a.has_name(sym::rustc_test_marker));
                            if has_test_marker {
                                names.push(ident.name);
                            }
                        }
                    }
                }
            }
            names.sort_unstable();
            f(entry.insert(names))
        },
    }
}

/// Checks if the function containing the given `HirId` is a `#[test]` function
///
/// Note: Add `//@compile-flags: --test` to UI tests with a `#[test]` function
pub fn is_in_test_function(tcx: TyCtxt<'_>, id: HirId) -> bool {
    with_test_item_names(tcx, tcx.parent_module(id), |names| {
        let node = tcx.hir_node(id);
        once((id, node))
            .chain(tcx.hir_parent_iter(id))
            // Since you can nest functions we need to collect all until we leave
            // function scope
            .any(|(_id, node)| {
                if let Node::Item(item) = node {
                    if let ItemKind::Fn { ident, .. } = item.kind {
                        // Note that we have sorted the item names in the visitor,
                        // so the binary_search gets the same as `contains`, but faster.
                        return names.binary_search(&ident.name).is_ok();
                    }
                }
                false
            })
    })
}

/// Checks if `id` has a `#[cfg(test)]` attribute applied
///
/// This only checks directly applied attributes, to see if a node is inside a `#[cfg(test)]` parent
/// use [`is_in_cfg_test`]
pub fn is_cfg_test(tcx: TyCtxt<'_>, id: HirId) -> bool {
    tcx.hir_attrs(id).iter().any(|attr| {
        if attr.has_name(sym::cfg)
            && let Some(items) = attr.meta_item_list()
            && let [item] = &*items
            && item.has_name(sym::test)
        {
            true
        } else {
            false
        }
    })
}

/// Checks if any parent node of `HirId` has `#[cfg(test)]` attribute applied
pub fn is_in_cfg_test(tcx: TyCtxt<'_>, id: HirId) -> bool {
    tcx.hir_parent_id_iter(id).any(|parent_id| is_cfg_test(tcx, parent_id))
}

/// Checks if the node is in a `#[test]` function or has any parent node marked `#[cfg(test)]`
pub fn is_in_test(tcx: TyCtxt<'_>, hir_id: HirId) -> bool {
    is_in_test_function(tcx, hir_id) || is_in_cfg_test(tcx, hir_id)
}

/// Checks if the item of any of its parents has `#[cfg(...)]` attribute applied.
pub fn inherits_cfg(tcx: TyCtxt<'_>, def_id: LocalDefId) -> bool {
    tcx.has_attr(def_id, sym::cfg)
        || tcx
            .hir_parent_iter(tcx.local_def_id_to_hir_id(def_id))
            .flat_map(|(parent_id, _)| tcx.hir_attrs(parent_id))
            .any(|attr| attr.has_name(sym::cfg))
}

/// Walks up the HIR tree from the given expression in an attempt to find where the value is
/// consumed.
///
/// Termination has three conditions:
/// - The given function returns `Break`. This function will return the value.
/// - The consuming node is found. This function will return `Continue(use_node, child_id)`.
/// - No further parent nodes are found. This will trigger a debug assert or return `None`.
///
/// This allows walking through `if`, `match`, `break`, and block expressions to find where the
/// value produced by the expression is consumed.
pub fn walk_to_expr_usage<'tcx, T>(
    cx: &LateContext<'tcx>,
    e: &Expr<'tcx>,
    mut f: impl FnMut(HirId, Node<'tcx>, HirId) -> ControlFlow<T>,
) -> Option<ControlFlow<T, (Node<'tcx>, HirId)>> {
    let mut iter = cx.tcx.hir_parent_iter(e.hir_id);
    let mut child_id = e.hir_id;

    while let Some((parent_id, parent)) = iter.next() {
        if let ControlFlow::Break(x) = f(parent_id, parent, child_id) {
            return Some(ControlFlow::Break(x));
        }
        let parent_expr = match parent {
            Node::Expr(e) => e,
            Node::Block(Block { expr: Some(body), .. }) | Node::Arm(Arm { body, .. }) if body.hir_id == child_id => {
                child_id = parent_id;
                continue;
            },
            Node::Arm(a) if a.body.hir_id == child_id => {
                child_id = parent_id;
                continue;
            },
            _ => return Some(ControlFlow::Continue((parent, child_id))),
        };
        match parent_expr.kind {
            ExprKind::If(child, ..) | ExprKind::Match(child, ..) if child.hir_id != child_id => child_id = parent_id,
            ExprKind::Break(Destination { target_id: Ok(id), .. }, _) => {
                child_id = id;
                iter = cx.tcx.hir_parent_iter(id);
            },
            ExprKind::Block(..) | ExprKind::DropTemps(_) => child_id = parent_id,
            _ => return Some(ControlFlow::Continue((parent, child_id))),
        }
    }
    debug_assert!(false, "no parent node found for `{child_id:?}`");
    None
}

/// A type definition as it would be viewed from within a function.
#[derive(Clone, Copy)]
pub enum DefinedTy<'tcx> {
    // Used for locals and closures defined within the function.
    Hir(&'tcx hir::Ty<'tcx>),
    /// Used for function signatures, and constant and static values. The type is
    /// in the context of its definition site. We also track the `def_id` of its
    /// definition site.
    ///
    /// WARNING: As the `ty` in in the scope of the definition, not of the function
    /// using it, you must be very careful with how you use it. Using it in the wrong
    /// scope easily results in ICEs.
    Mir {
        def_site_def_id: Option<DefId>,
        ty: Binder<'tcx, Ty<'tcx>>,
    },
}

/// The context an expressions value is used in.
pub struct ExprUseCtxt<'tcx> {
    /// The parent node which consumes the value.
    pub node: Node<'tcx>,
    /// The child id of the node the value came from.
    pub child_id: HirId,
    /// Any adjustments applied to the type.
    pub adjustments: &'tcx [Adjustment<'tcx>],
    /// Whether the type must unify with another code path.
    pub is_ty_unified: bool,
    /// Whether the value will be moved before it's used.
    pub moved_before_use: bool,
    /// Whether the use site has the same `SyntaxContext` as the value.
    pub same_ctxt: bool,
}
impl<'tcx> ExprUseCtxt<'tcx> {
    pub fn use_node(&self, cx: &LateContext<'tcx>) -> ExprUseNode<'tcx> {
        match self.node {
            Node::LetStmt(l) => ExprUseNode::LetStmt(l),
            Node::ExprField(field) => ExprUseNode::Field(field),

            Node::Item(&Item {
                kind: ItemKind::Static(..) | ItemKind::Const(..),
                owner_id,
                ..
            })
            | Node::TraitItem(&TraitItem {
                kind: TraitItemKind::Const(..),
                owner_id,
                ..
            })
            | Node::ImplItem(&ImplItem {
                kind: ImplItemKind::Const(..),
                owner_id,
                ..
            }) => ExprUseNode::ConstStatic(owner_id),

            Node::Item(&Item {
                kind: ItemKind::Fn { .. },
                owner_id,
                ..
            })
            | Node::TraitItem(&TraitItem {
                kind: TraitItemKind::Fn(..),
                owner_id,
                ..
            })
            | Node::ImplItem(&ImplItem {
                kind: ImplItemKind::Fn(..),
                owner_id,
                ..
            }) => ExprUseNode::Return(owner_id),

            Node::Expr(use_expr) => match use_expr.kind {
                ExprKind::Ret(_) => ExprUseNode::Return(OwnerId {
                    def_id: cx.tcx.hir_body_owner_def_id(cx.enclosing_body.unwrap()),
                }),

                ExprKind::Closure(closure) => ExprUseNode::Return(OwnerId { def_id: closure.def_id }),
                ExprKind::Call(func, args) => match args.iter().position(|arg| arg.hir_id == self.child_id) {
                    Some(i) => ExprUseNode::FnArg(func, i),
                    None => ExprUseNode::Callee,
                },
                ExprKind::MethodCall(name, _, args, _) => ExprUseNode::MethodArg(
                    use_expr.hir_id,
                    name.args,
                    args.iter()
                        .position(|arg| arg.hir_id == self.child_id)
                        .map_or(0, |i| i + 1),
                ),
                ExprKind::Field(_, name) => ExprUseNode::FieldAccess(name),
                ExprKind::AddrOf(kind, mutbl, _) => ExprUseNode::AddrOf(kind, mutbl),
                _ => ExprUseNode::Other,
            },
            _ => ExprUseNode::Other,
        }
    }
}

/// The node which consumes a value.
pub enum ExprUseNode<'tcx> {
    /// Assignment to, or initializer for, a local
    LetStmt(&'tcx LetStmt<'tcx>),
    /// Initializer for a const or static item.
    ConstStatic(OwnerId),
    /// Implicit or explicit return from a function.
    Return(OwnerId),
    /// Initialization of a struct field.
    Field(&'tcx ExprField<'tcx>),
    /// An argument to a function.
    FnArg(&'tcx Expr<'tcx>, usize),
    /// An argument to a method.
    MethodArg(HirId, Option<&'tcx GenericArgs<'tcx>>, usize),
    /// The callee of a function call.
    Callee,
    /// Access of a field.
    FieldAccess(Ident),
    /// Borrow expression.
    AddrOf(ast::BorrowKind, Mutability),
    Other,
}
impl<'tcx> ExprUseNode<'tcx> {
    /// Checks if the value is returned from the function.
    pub fn is_return(&self) -> bool {
        matches!(self, Self::Return(_))
    }

    /// Checks if the value is used as a method call receiver.
    pub fn is_recv(&self) -> bool {
        matches!(self, Self::MethodArg(_, _, 0))
    }

    /// Gets the needed type as it's defined without any type inference.
    pub fn defined_ty(&self, cx: &LateContext<'tcx>) -> Option<DefinedTy<'tcx>> {
        match *self {
            Self::LetStmt(LetStmt { ty: Some(ty), .. }) => Some(DefinedTy::Hir(ty)),
            Self::ConstStatic(id) => Some(DefinedTy::Mir {
                def_site_def_id: Some(id.def_id.to_def_id()),
                ty: Binder::dummy(cx.tcx.type_of(id).instantiate_identity()),
            }),
            Self::Return(id) => {
                if let Node::Expr(Expr {
                    kind: ExprKind::Closure(c),
                    ..
                }) = cx.tcx.hir_node_by_def_id(id.def_id)
                {
                    match c.fn_decl.output {
                        FnRetTy::DefaultReturn(_) => None,
                        FnRetTy::Return(ty) => Some(DefinedTy::Hir(ty)),
                    }
                } else {
                    let ty = cx.tcx.fn_sig(id).instantiate_identity().output();
                    Some(DefinedTy::Mir {
                        def_site_def_id: Some(id.def_id.to_def_id()),
                        ty,
                    })
                }
            },
            Self::Field(field) => match get_parent_expr_for_hir(cx, field.hir_id) {
                Some(Expr {
                    hir_id,
                    kind: ExprKind::Struct(path, ..),
                    ..
                }) => adt_and_variant_of_res(cx, cx.qpath_res(path, *hir_id))
                    .and_then(|(adt, variant)| {
                        variant
                            .fields
                            .iter()
                            .find(|f| f.name == field.ident.name)
                            .map(|f| (adt, f))
                    })
                    .map(|(adt, field_def)| DefinedTy::Mir {
                        def_site_def_id: Some(adt.did()),
                        ty: Binder::dummy(cx.tcx.type_of(field_def.did).instantiate_identity()),
                    }),
                _ => None,
            },
            Self::FnArg(callee, i) => {
                let sig = expr_sig(cx, callee)?;
                let (hir_ty, ty) = sig.input_with_hir(i)?;
                Some(match hir_ty {
                    Some(hir_ty) => DefinedTy::Hir(hir_ty),
                    None => DefinedTy::Mir {
                        def_site_def_id: sig.predicates_id(),
                        ty,
                    },
                })
            },
            Self::MethodArg(id, _, i) => {
                let id = cx.typeck_results().type_dependent_def_id(id)?;
                let sig = cx.tcx.fn_sig(id).skip_binder();
                Some(DefinedTy::Mir {
                    def_site_def_id: Some(id),
                    ty: sig.input(i),
                })
            },
            Self::LetStmt(_) | Self::FieldAccess(..) | Self::Callee | Self::Other | Self::AddrOf(..) => None,
        }
    }
}

/// Gets the context an expression's value is used in.
pub fn expr_use_ctxt<'tcx>(cx: &LateContext<'tcx>, e: &'tcx Expr<'tcx>) -> ExprUseCtxt<'tcx> {
    let mut adjustments = [].as_slice();
    let mut is_ty_unified = false;
    let mut moved_before_use = false;
    let mut same_ctxt = true;
    let ctxt = e.span.ctxt();
    let node = walk_to_expr_usage(cx, e, &mut |parent_id, parent, child_id| -> ControlFlow<!> {
        if adjustments.is_empty()
            && let Node::Expr(e) = cx.tcx.hir_node(child_id)
        {
            adjustments = cx.typeck_results().expr_adjustments(e);
        }
        same_ctxt &= cx.tcx.hir().span(parent_id).ctxt() == ctxt;
        if let Node::Expr(e) = parent {
            match e.kind {
                ExprKind::If(e, _, _) | ExprKind::Match(e, _, _) if e.hir_id != child_id => {
                    is_ty_unified = true;
                    moved_before_use = true;
                },
                ExprKind::Block(_, Some(_)) | ExprKind::Break(..) => {
                    is_ty_unified = true;
                    moved_before_use = true;
                },
                ExprKind::Block(..) => moved_before_use = true,
                _ => {},
            }
        }
        ControlFlow::Continue(())
    });
    match node {
        Some(ControlFlow::Continue((node, child_id))) => ExprUseCtxt {
            node,
            child_id,
            adjustments,
            is_ty_unified,
            moved_before_use,
            same_ctxt,
        },
        #[allow(unreachable_patterns)]
        Some(ControlFlow::Break(_)) => unreachable!("type of node is ControlFlow<!>"),
        None => ExprUseCtxt {
            node: Node::Crate(cx.tcx.hir_root_module()),
            child_id: HirId::INVALID,
            adjustments: &[],
            is_ty_unified: true,
            moved_before_use: true,
            same_ctxt: false,
        },
    }
}

/// Tokenizes the input while keeping the text associated with each token.
pub fn tokenize_with_text(s: &str) -> impl Iterator<Item = (TokenKind, &str, InnerSpan)> {
    let mut pos = 0;
    tokenize(s).map(move |t| {
        let end = pos + t.len;
        let range = pos as usize..end as usize;
        let inner = InnerSpan::new(range.start, range.end);
        pos = end;
        (t.kind, s.get(range).unwrap_or_default(), inner)
    })
}

/// Checks whether a given span has any comment token
/// This checks for all types of comment: line "//", block "/**", doc "///" "//!"
pub fn span_contains_comment(sm: &SourceMap, span: Span) -> bool {
    let Ok(snippet) = sm.span_to_snippet(span) else {
        return false;
    };
    return tokenize(&snippet).any(|token| {
        matches!(
            token.kind,
            TokenKind::BlockComment { .. } | TokenKind::LineComment { .. }
        )
    });
}

/// Returns all the comments a given span contains
///
/// Comments are returned wrapped with their relevant delimiters
pub fn span_extract_comment(sm: &SourceMap, span: Span) -> String {
    span_extract_comments(sm, span).join("\n")
}

/// Returns all the comments a given span contains.
///
/// Comments are returned wrapped with their relevant delimiters.
pub fn span_extract_comments(sm: &SourceMap, span: Span) -> Vec<String> {
    let snippet = sm.span_to_snippet(span).unwrap_or_default();
    tokenize_with_text(&snippet)
        .filter(|(t, ..)| matches!(t, TokenKind::BlockComment { .. } | TokenKind::LineComment { .. }))
        .map(|(_, s, _)| s.to_string())
        .collect::<Vec<_>>()
}

pub fn span_find_starting_semi(sm: &SourceMap, span: Span) -> Span {
    sm.span_take_while(span, |&ch| ch == ' ' || ch == ';')
}

/// Returns whether the given let pattern and else body can be turned into a question mark
///
/// For this example:
/// ```ignore
/// let FooBar { a, b } = if let Some(a) = ex { a } else { return None };
/// ```
/// We get as parameters:
/// ```ignore
/// pat: Some(a)
/// else_body: return None
/// ```
///
/// And for this example:
/// ```ignore
/// let Some(FooBar { a, b }) = ex else { return None };
/// ```
/// We get as parameters:
/// ```ignore
/// pat: Some(FooBar { a, b })
/// else_body: return None
/// ```
///
/// We output `Some(a)` in the first instance, and `Some(FooBar { a, b })` in the second, because
/// the question mark operator is applicable here. Callers have to check whether we are in a
/// constant or not.
pub fn pat_and_expr_can_be_question_mark<'a, 'hir>(
    cx: &LateContext<'_>,
    pat: &'a Pat<'hir>,
    else_body: &Expr<'_>,
) -> Option<&'a Pat<'hir>> {
    if let PatKind::TupleStruct(pat_path, [inner_pat], _) = pat.kind
        && is_res_lang_ctor(cx, cx.qpath_res(&pat_path, pat.hir_id), OptionSome)
        && !is_refutable(cx, inner_pat)
        && let else_body = peel_blocks(else_body)
        && let ExprKind::Ret(Some(ret_val)) = else_body.kind
        && let ExprKind::Path(ret_path) = ret_val.kind
        && is_res_lang_ctor(cx, cx.qpath_res(&ret_path, ret_val.hir_id), OptionNone)
    {
        Some(inner_pat)
    } else {
        None
    }
}

macro_rules! op_utils {
    ($($name:ident $assign:ident)*) => {
        /// Binary operation traits like `LangItem::Add`
        pub static BINOP_TRAITS: &[LangItem] = &[$(LangItem::$name,)*];

        /// Operator-Assign traits like `LangItem::AddAssign`
        pub static OP_ASSIGN_TRAITS: &[LangItem] = &[$(LangItem::$assign,)*];

        /// Converts `BinOpKind::Add` to `(LangItem::Add, LangItem::AddAssign)`, for example
        pub fn binop_traits(kind: hir::BinOpKind) -> Option<(LangItem, LangItem)> {
            match kind {
                $(hir::BinOpKind::$name => Some((LangItem::$name, LangItem::$assign)),)*
                _ => None,
            }
        }
    };
}

op_utils! {
    Add    AddAssign
    Sub    SubAssign
    Mul    MulAssign
    Div    DivAssign
    Rem    RemAssign
    BitXor BitXorAssign
    BitAnd BitAndAssign
    BitOr  BitOrAssign
    Shl    ShlAssign
    Shr    ShrAssign
}

/// Returns `true` if the pattern is a `PatWild`, or is an ident prefixed with `_`
/// that is not locally used.
pub fn pat_is_wild<'tcx>(cx: &LateContext<'tcx>, pat: &'tcx PatKind<'_>, body: impl Visitable<'tcx>) -> bool {
    match *pat {
        PatKind::Wild => true,
        PatKind::Binding(_, id, ident, None) if ident.as_str().starts_with('_') => {
            !visitors::is_local_used(cx, body, id)
        },
        _ => false,
    }
}

#[derive(Clone, Copy)]
pub enum RequiresSemi {
    Yes,
    No,
}
impl RequiresSemi {
    pub fn requires_semi(self) -> bool {
        matches!(self, Self::Yes)
    }
}

/// Check if the expression return `!`, a type coerced from `!`, or could return `!` if the final
/// expression were turned into a statement.
#[expect(clippy::too_many_lines)]
pub fn is_never_expr<'tcx>(cx: &LateContext<'tcx>, e: &'tcx Expr<'_>) -> Option<RequiresSemi> {
    struct BreakTarget {
        id: HirId,
        unused: bool,
    }

    struct V<'cx, 'tcx> {
        cx: &'cx LateContext<'tcx>,
        break_targets: Vec<BreakTarget>,
        break_targets_for_result_ty: u32,
        in_final_expr: bool,
        requires_semi: bool,
        is_never: bool,
    }

    impl V<'_, '_> {
        fn push_break_target(&mut self, id: HirId) {
            self.break_targets.push(BreakTarget { id, unused: true });
            self.break_targets_for_result_ty += u32::from(self.in_final_expr);
        }
    }

    impl<'tcx> Visitor<'tcx> for V<'_, 'tcx> {
        fn visit_expr(&mut self, e: &'tcx Expr<'_>) {
            // Note: Part of the complexity here comes from the fact that
            // coercions are applied to the innermost expression.
            // e.g. In `let x: u32 = { break () };` the never-to-any coercion
            // is applied to the break expression. This means we can't just
            // check the block's type as it will be `u32` despite the fact
            // that the block always diverges.

            // The rest of the complexity comes from checking blocks which
            // syntactically return a value, but will always diverge before
            // reaching that point.
            // e.g. In `let x = { foo(panic!()) };` the block's type will be the
            // return type of `foo` even though it will never actually run. This
            // can be trivially fixed by adding a semicolon after the call, but
            // we must first detect that a semicolon is needed to make that
            // suggestion.

            if self.is_never && self.break_targets.is_empty() {
                if self.in_final_expr && !self.requires_semi {
                    // This expression won't ever run, but we still need to check
                    // if it can affect the type of the final expression.
                    match e.kind {
                        ExprKind::DropTemps(e) => self.visit_expr(e),
                        ExprKind::If(_, then, Some(else_)) => {
                            self.visit_expr(then);
                            self.visit_expr(else_);
                        },
                        ExprKind::Match(_, arms, _) => {
                            for arm in arms {
                                self.visit_expr(arm.body);
                            }
                        },
                        ExprKind::Loop(b, ..) => {
                            self.push_break_target(e.hir_id);
                            self.in_final_expr = false;
                            self.visit_block(b);
                            self.break_targets.pop();
                        },
                        ExprKind::Block(b, _) => {
                            if b.targeted_by_break {
                                self.push_break_target(b.hir_id);
                                self.visit_block(b);
                                self.break_targets.pop();
                            } else {
                                self.visit_block(b);
                            }
                        },
                        _ => {
                            self.requires_semi = !self.cx.typeck_results().expr_ty(e).is_never();
                        },
                    }
                }
                return;
            }
            match e.kind {
                ExprKind::DropTemps(e) => self.visit_expr(e),
                ExprKind::Ret(None) | ExprKind::Continue(_) => self.is_never = true,
                ExprKind::Ret(Some(e)) | ExprKind::Become(e) => {
                    self.in_final_expr = false;
                    self.visit_expr(e);
                    self.is_never = true;
                },
                ExprKind::Break(dest, e) => {
                    if let Some(e) = e {
                        self.in_final_expr = false;
                        self.visit_expr(e);
                    }
                    if let Ok(id) = dest.target_id
                        && let Some((i, target)) = self
                            .break_targets
                            .iter_mut()
                            .enumerate()
                            .find(|(_, target)| target.id == id)
                    {
                        target.unused &= self.is_never;
                        if i < self.break_targets_for_result_ty as usize {
                            self.requires_semi = true;
                        }
                    }
                    self.is_never = true;
                },
                ExprKind::If(cond, then, else_) => {
                    let in_final_expr = mem::replace(&mut self.in_final_expr, false);
                    self.visit_expr(cond);
                    self.in_final_expr = in_final_expr;

                    if self.is_never {
                        self.visit_expr(then);
                        if let Some(else_) = else_ {
                            self.visit_expr(else_);
                        }
                    } else {
                        self.visit_expr(then);
                        let is_never = mem::replace(&mut self.is_never, false);
                        if let Some(else_) = else_ {
                            self.visit_expr(else_);
                            self.is_never &= is_never;
                        }
                    }
                },
                ExprKind::Match(scrutinee, arms, _) => {
                    let in_final_expr = mem::replace(&mut self.in_final_expr, false);
                    self.visit_expr(scrutinee);
                    self.in_final_expr = in_final_expr;

                    if self.is_never {
                        for arm in arms {
                            self.visit_arm(arm);
                        }
                    } else {
                        let mut is_never = true;
                        for arm in arms {
                            self.is_never = false;
                            if let Some(guard) = arm.guard {
                                let in_final_expr = mem::replace(&mut self.in_final_expr, false);
                                self.visit_expr(guard);
                                self.in_final_expr = in_final_expr;
                                // The compiler doesn't consider diverging guards as causing the arm to diverge.
                                self.is_never = false;
                            }
                            self.visit_expr(arm.body);
                            is_never &= self.is_never;
                        }
                        self.is_never = is_never;
                    }
                },
                ExprKind::Loop(b, _, _, _) => {
                    self.push_break_target(e.hir_id);
                    self.in_final_expr = false;
                    self.visit_block(b);
                    self.is_never = self.break_targets.pop().unwrap().unused;
                },
                ExprKind::Block(b, _) => {
                    if b.targeted_by_break {
                        self.push_break_target(b.hir_id);
                        self.visit_block(b);
                        self.is_never &= self.break_targets.pop().unwrap().unused;
                    } else {
                        self.visit_block(b);
                    }
                },
                _ => {
                    self.in_final_expr = false;
                    walk_expr(self, e);
                    self.is_never |= self.cx.typeck_results().expr_ty(e).is_never();
                },
            }
        }

        fn visit_block(&mut self, b: &'tcx Block<'_>) {
            let in_final_expr = mem::replace(&mut self.in_final_expr, false);
            for s in b.stmts {
                self.visit_stmt(s);
            }
            self.in_final_expr = in_final_expr;
            if let Some(e) = b.expr {
                self.visit_expr(e);
            }
        }

        fn visit_local(&mut self, l: &'tcx LetStmt<'_>) {
            if let Some(e) = l.init {
                self.visit_expr(e);
            }
            if let Some(else_) = l.els {
                let is_never = self.is_never;
                self.visit_block(else_);
                self.is_never = is_never;
            }
        }

        fn visit_arm(&mut self, arm: &Arm<'tcx>) {
            if let Some(guard) = arm.guard {
                let in_final_expr = mem::replace(&mut self.in_final_expr, false);
                self.visit_expr(guard);
                self.in_final_expr = in_final_expr;
            }
            self.visit_expr(arm.body);
        }
    }

    if cx.typeck_results().expr_ty(e).is_never() {
        Some(RequiresSemi::No)
    } else if let ExprKind::Block(b, _) = e.kind
        && !b.targeted_by_break
        && b.expr.is_none()
    {
        // If a block diverges without a final expression then it's type is `!`.
        None
    } else {
        let mut v = V {
            cx,
            break_targets: Vec::new(),
            break_targets_for_result_ty: 0,
            in_final_expr: true,
            requires_semi: false,
            is_never: false,
        };
        v.visit_expr(e);
        v.is_never
            .then_some(if v.requires_semi && matches!(e.kind, ExprKind::Block(..)) {
                RequiresSemi::Yes
            } else {
                RequiresSemi::No
            })
    }
}

/// Produces a path from a local caller to the type of the called method. Suitable for user
/// output/suggestions.
///
/// Returned path can be either absolute (for methods defined non-locally), or relative (for local
/// methods).
pub fn get_path_from_caller_to_method_type<'tcx>(
    tcx: TyCtxt<'tcx>,
    from: LocalDefId,
    method: DefId,
    args: GenericArgsRef<'tcx>,
) -> String {
    let assoc_item = tcx.associated_item(method);
    let def_id = assoc_item.container_id(tcx);
    match assoc_item.container {
        rustc_ty::AssocItemContainer::Trait => get_path_to_callee(tcx, from, def_id),
        rustc_ty::AssocItemContainer::Impl => {
            let ty = tcx.type_of(def_id).instantiate_identity();
            get_path_to_ty(tcx, from, ty, args)
        },
    }
}

fn get_path_to_ty<'tcx>(tcx: TyCtxt<'tcx>, from: LocalDefId, ty: Ty<'tcx>, args: GenericArgsRef<'tcx>) -> String {
    match ty.kind() {
        rustc_ty::Adt(adt, _) => get_path_to_callee(tcx, from, adt.did()),
        // TODO these types need to be recursively resolved as well
        rustc_ty::Array(..)
        | rustc_ty::Dynamic(..)
        | rustc_ty::Never
        | rustc_ty::RawPtr(_, _)
        | rustc_ty::Ref(..)
        | rustc_ty::Slice(_)
        | rustc_ty::Tuple(_) => format!("<{}>", EarlyBinder::bind(ty).instantiate(tcx, args)),
        _ => ty.to_string(),
    }
}

/// Produce a path from some local caller to the callee. Suitable for user output/suggestions.
fn get_path_to_callee(tcx: TyCtxt<'_>, from: LocalDefId, callee: DefId) -> String {
    // only search for a relative path if the call is fully local
    if callee.is_local() {
        let callee_path = tcx.def_path(callee);
        let caller_path = tcx.def_path(from.to_def_id());
        maybe_get_relative_path(&caller_path, &callee_path, 2)
    } else {
        tcx.def_path_str(callee)
    }
}

/// Tries to produce a relative path from `from` to `to`; if such a path would contain more than
/// `max_super` `super` items, produces an absolute path instead. Both `from` and `to` should be in
/// the local crate.
///
/// Suitable for user output/suggestions.
///
/// This ignores use items, and assumes that the target path is visible from the source
/// path (which _should_ be a reasonable assumption since we in order to be able to use an object of
/// certain type T, T is required to be visible).
///
/// TODO make use of `use` items. Maybe we should have something more sophisticated like
/// rust-analyzer does? <https://docs.rs/ra_ap_hir_def/0.0.169/src/ra_ap_hir_def/find_path.rs.html#19-27>
fn maybe_get_relative_path(from: &DefPath, to: &DefPath, max_super: usize) -> String {
    use itertools::EitherOrBoth::{Both, Left, Right};

    // 1. skip the segments common for both paths (regardless of their type)
    let unique_parts = to
        .data
        .iter()
        .zip_longest(from.data.iter())
        .skip_while(|el| matches!(el, Both(l, r) if l == r))
        .map(|el| match el {
            Both(l, r) => Both(l.data, r.data),
            Left(l) => Left(l.data),
            Right(r) => Right(r.data),
        });

    // 2. for the remaining segments, construct relative path using only mod names and `super`
    let mut go_up_by = 0;
    let mut path = Vec::new();
    for el in unique_parts {
        match el {
            Both(l, r) => {
                // consider:
                // a::b::sym:: ::    refers to
                // c::d::e  ::f::sym
                // result should be super::super::c::d::e::f
                //
                // alternatively:
                // a::b::c  ::d::sym refers to
                // e::f::sym:: ::
                // result should be super::super::super::super::e::f
                if let DefPathData::TypeNs(Some(s)) = l {
                    path.push(s.to_string());
                }
                if let DefPathData::TypeNs(_) = r {
                    go_up_by += 1;
                }
            },
            // consider:
            // a::b::sym:: ::    refers to
            // c::d::e  ::f::sym
            // when looking at `f`
            Left(DefPathData::TypeNs(Some(sym))) => path.push(sym.to_string()),
            // consider:
            // a::b::c  ::d::sym refers to
            // e::f::sym:: ::
            // when looking at `d`
            Right(DefPathData::TypeNs(_)) => go_up_by += 1,
            _ => {},
        }
    }

    if go_up_by > max_super {
        // `super` chain would be too long, just use the absolute path instead
        once(String::from("crate"))
            .chain(to.data.iter().filter_map(|el| {
                if let DefPathData::TypeNs(Some(sym)) = el.data {
                    Some(sym.to_string())
                } else {
                    None
                }
            }))
            .join("::")
    } else {
        repeat_n(String::from("super"), go_up_by).chain(path).join("::")
    }
}

/// Returns true if the specified `HirId` is the top-level expression of a statement or the only
/// expression in a block.
pub fn is_parent_stmt(cx: &LateContext<'_>, id: HirId) -> bool {
    matches!(
        cx.tcx.parent_hir_node(id),
        Node::Stmt(..) | Node::Block(Block { stmts: [], .. })
    )
}

/// Returns true if the given `expr` is a block or resembled as a block,
/// such as `if`, `loop`, `match` expressions etc.
pub fn is_block_like(expr: &Expr<'_>) -> bool {
    matches!(
        expr.kind,
        ExprKind::Block(..) | ExprKind::ConstBlock(..) | ExprKind::If(..) | ExprKind::Loop(..) | ExprKind::Match(..)
    )
}

/// Returns true if the given `expr` is binary expression that needs to be wrapped in parentheses.
pub fn binary_expr_needs_parentheses(expr: &Expr<'_>) -> bool {
    fn contains_block(expr: &Expr<'_>, is_operand: bool) -> bool {
        match expr.kind {
            ExprKind::Binary(_, lhs, _) | ExprKind::Cast(lhs, _) => contains_block(lhs, true),
            _ if is_block_like(expr) => is_operand,
            _ => false,
        }
    }

    contains_block(expr, false)
}

/// Returns true if the specified expression is in a receiver position.
pub fn is_receiver_of_method_call(cx: &LateContext<'_>, expr: &Expr<'_>) -> bool {
    if let Some(parent_expr) = get_parent_expr(cx, expr)
        && let ExprKind::MethodCall(_, receiver, ..) = parent_expr.kind
        && receiver.hir_id == expr.hir_id
    {
        return true;
    }
    false
}

/// Returns true if `expr` creates any temporary whose type references a non-static lifetime and has
/// a significant drop and does not consume it.
pub fn leaks_droppable_temporary_with_limited_lifetime<'tcx>(cx: &LateContext<'tcx>, expr: &'tcx Expr<'tcx>) -> bool {
    for_each_unconsumed_temporary(cx, expr, |temporary_ty| {
        if temporary_ty.has_significant_drop(cx.tcx, cx.typing_env())
            && temporary_ty
                .walk()
                .any(|arg| matches!(arg.unpack(), GenericArgKind::Lifetime(re) if !re.is_static()))
        {
            ControlFlow::Break(())
        } else {
            ControlFlow::Continue(())
        }
    })
    .is_break()
}

/// Returns true if the specified `expr` requires coercion,
/// meaning that it either has a coercion or propagates a coercion from one of its sub expressions.
///
/// Similar to [`is_adjusted`], this not only checks if an expression's type was adjusted,
/// but also going through extra steps to see if it fits the description of [coercion sites].
///
/// You should used this when you want to avoid suggesting replacing an expression that is currently
/// a coercion site or coercion propagating expression with one that is not.
///
/// [coercion sites]: https://doc.rust-lang.org/stable/reference/type-coercions.html#coercion-sites
pub fn expr_requires_coercion<'tcx>(cx: &LateContext<'tcx>, expr: &Expr<'tcx>) -> bool {
    let expr_ty_is_adjusted = cx
        .typeck_results()
        .expr_adjustments(expr)
        .iter()
        // ignore `NeverToAny` adjustments, such as `panic!` call.
        .any(|adj| !matches!(adj.kind, Adjust::NeverToAny));
    if expr_ty_is_adjusted {
        return true;
    }

    // Identify coercion sites and recursively check if those sites
    // actually have type adjustments.
    match expr.kind {
        ExprKind::Call(_, args) | ExprKind::MethodCall(_, _, args, _) if let Some(def_id) = fn_def_id(cx, expr) => {
            let fn_sig = cx.tcx.fn_sig(def_id).instantiate_identity();

            if !fn_sig.output().skip_binder().has_type_flags(TypeFlags::HAS_TY_PARAM) {
                return false;
            }

            let self_arg_count = usize::from(matches!(expr.kind, ExprKind::MethodCall(..)));
            let mut args_with_ty_param = {
                fn_sig
                    .inputs()
                    .skip_binder()
                    .iter()
                    .skip(self_arg_count)
                    .zip(args)
                    .filter_map(|(arg_ty, arg)| {
                        if arg_ty.has_type_flags(TypeFlags::HAS_TY_PARAM) {
                            Some(arg)
                        } else {
                            None
                        }
                    })
            };
            args_with_ty_param.any(|arg| expr_requires_coercion(cx, arg))
        },
        // Struct/union initialization.
        ExprKind::Struct(qpath, _, _) => {
            let res = cx.typeck_results().qpath_res(qpath, expr.hir_id);
            if let Some((_, v_def)) = adt_and_variant_of_res(cx, res) {
                let rustc_ty::Adt(_, generic_args) = cx.typeck_results().expr_ty_adjusted(expr).kind() else {
                    // This should never happen, but when it does, not linting is the better option.
                    return true;
                };
                v_def
                    .fields
                    .iter()
                    .any(|field| field.ty(cx.tcx, generic_args).has_type_flags(TypeFlags::HAS_TY_PARAM))
            } else {
                false
            }
        },
        // Function results, including the final line of a block or a `return` expression.
        ExprKind::Block(
            &Block {
                expr: Some(ret_expr), ..
            },
            _,
        )
        | ExprKind::Ret(Some(ret_expr)) => expr_requires_coercion(cx, ret_expr),

        // ===== Coercion-propagation expressions =====
        ExprKind::Array(elems) | ExprKind::Tup(elems) => elems.iter().any(|elem| expr_requires_coercion(cx, elem)),
        // Array but with repeating syntax.
        ExprKind::Repeat(rep_elem, _) => expr_requires_coercion(cx, rep_elem),
        // Others that may contain coercion sites.
        ExprKind::If(_, then, maybe_else) => {
            expr_requires_coercion(cx, then) || maybe_else.is_some_and(|e| expr_requires_coercion(cx, e))
        },
        ExprKind::Match(_, arms, _) => arms
            .iter()
            .map(|arm| arm.body)
            .any(|body| expr_requires_coercion(cx, body)),
        _ => false,
    }
}

/// Returns `true` if `expr` designates a mutable static, a mutable local binding, or an expression
/// that can be owned.
pub fn is_mutable(cx: &LateContext<'_>, expr: &Expr<'_>) -> bool {
    if let Some(hir_id) = path_to_local(expr)
        && let Node::Pat(pat) = cx.tcx.hir_node(hir_id)
    {
        matches!(pat.kind, PatKind::Binding(BindingMode::MUT, ..))
    } else if let ExprKind::Path(p) = &expr.kind
        && let Some(mutability) = cx
            .qpath_res(p, expr.hir_id)
            .opt_def_id()
            .and_then(|id| cx.tcx.static_mutability(id))
    {
        mutability == Mutability::Mut
    } else if let ExprKind::Field(parent, _) = expr.kind {
        is_mutable(cx, parent)
    } else {
        true
    }
<<<<<<< HEAD
=======
}

/// Peel `Option<…>` from `hir_ty` as long as the HIR name is `Option` and it corresponds to the
/// `core::Option<_>` type.
pub fn peel_hir_ty_options<'tcx>(cx: &LateContext<'tcx>, mut hir_ty: &'tcx hir::Ty<'tcx>) -> &'tcx hir::Ty<'tcx> {
    let Some(option_def_id) = cx.tcx.get_diagnostic_item(sym::Option) else {
        return hir_ty;
    };
    while let TyKind::Path(QPath::Resolved(None, path)) = hir_ty.kind
        && let Some(segment) = path.segments.last()
        && segment.ident.name == sym::Option
        && let Res::Def(DefKind::Enum, def_id) = segment.res
        && def_id == option_def_id
        && let [GenericArg::Type(arg_ty)] = segment.args().args
    {
        hir_ty = arg_ty.as_unambig_ty();
    }
    hir_ty
>>>>>>> f2feb0f1
}<|MERGE_RESOLUTION|>--- conflicted
+++ resolved
@@ -106,17 +106,10 @@
 use rustc_hir::intravisit::{FnKind, Visitor, walk_expr};
 use rustc_hir::{
     self as hir, Arm, BindingMode, Block, BlockCheckMode, Body, ByRef, Closure, ConstArgKind, ConstContext,
-<<<<<<< HEAD
-    Destination, Expr, ExprField, ExprKind, FnDecl, FnRetTy, GenericArgs, HirId, Impl, ImplItem, ImplItemKind,
-    ImplItemRef, Item, ItemKind, LangItem, LetStmt, MatchSource, Mutability, Node, OwnerId, OwnerNode, Param, Pat,
-    PatExpr, PatExprKind, PatKind, Path, PathSegment, PrimTy, QPath, Stmt, StmtKind, TraitFn, TraitItem, TraitItemKind,
-    TraitItemRef, TraitRef, TyKind, UnOp, def,
-=======
     Destination, Expr, ExprField, ExprKind, FnDecl, FnRetTy, GenericArg, GenericArgs, HirId, Impl, ImplItem,
     ImplItemKind, ImplItemRef, Item, ItemKind, LangItem, LetStmt, MatchSource, Mutability, Node, OwnerId, OwnerNode,
     Param, Pat, PatExpr, PatExprKind, PatKind, Path, PathSegment, PrimTy, QPath, Stmt, StmtKind, TraitFn, TraitItem,
     TraitItemKind, TraitItemRef, TraitRef, TyKind, UnOp, def,
->>>>>>> f2feb0f1
 };
 use rustc_lexer::{TokenKind, tokenize};
 use rustc_lint::{LateContext, Level, Lint, LintContext};
@@ -1427,8 +1420,7 @@
     let parent_id = cx.tcx.hir_get_parent_item(expr.hir_id).def_id;
     match cx.tcx.hir_node_by_def_id(parent_id) {
         Node::Item(item) => item.kind.ident().map(|ident| ident.name),
-        Node::TraitItem(TraitItem { ident, .. })
-        | Node::ImplItem(ImplItem { ident, .. }) => Some(ident.name),
+        Node::TraitItem(TraitItem { ident, .. }) | Node::ImplItem(ImplItem { ident, .. }) => Some(ident.name),
         _ => None,
     }
 }
@@ -3713,8 +3705,6 @@
     } else {
         true
     }
-<<<<<<< HEAD
-=======
 }
 
 /// Peel `Option<…>` from `hir_ty` as long as the HIR name is `Option` and it corresponds to the
@@ -3733,5 +3723,4 @@
         hir_ty = arg_ty.as_unambig_ty();
     }
     hir_ty
->>>>>>> f2feb0f1
 }