#!/bin/bash
set -euo pipefail

# Free disk space on Linux GitHub action runners
# Script inspired by https://github.com/jlumbroso/free-disk-space

isX86() {
    local arch
    arch=$(uname -m)
    if [ "$arch" = "x86_64" ]; then
        return 0
    else
        return 1
    fi
}

# Check if we're on a GitHub hosted runner.
# In aws codebuild, the variable RUNNER_ENVIRONMENT is "self-hosted".
isGitHubRunner() {
    # `:-` means "use the value of RUNNER_ENVIRONMENT if it exists, otherwise use an empty string".
    if [[ "${RUNNER_ENVIRONMENT:-}" == "github-hosted" ]]; then
        return 0
    else
        return 1
    fi
}

# print a line of the specified character
printSeparationLine() {
    for ((i = 0; i < 80; i++)); do
        printf "%s" "$1"
    done
    printf "\n"
}

# compute available space
# REF: https://unix.stackexchange.com/a/42049/60849
# REF: https://stackoverflow.com/a/450821/408734
getAvailableSpace() {
    df -a | awk 'NR > 1 {avail+=$4} END {print avail}'
}

# make Kb human readable (assume the input is Kb)
# REF: https://unix.stackexchange.com/a/44087/60849
formatByteCount() {
    numfmt --to=iec-i --suffix=B --padding=7 "${1}000"
}

# macro to output saved space
printSavedSpace() {
    # Disk space before the operation
    local before=${1}
    local title=${2:-}

    local after
    after=$(getAvailableSpace)
    local saved=$((after - before))

    if [ "$saved" -lt 0 ]; then
        echo "::warning::Saved space is negative: $saved. Using '0' as saved space."
        saved=0
    fi

    echo ""
    printSeparationLine "*"
    if [ -n "${title}" ]; then
        echo "=> ${title}: Saved $(formatByteCount "$saved")"
    else
        echo "=> Saved $(formatByteCount "$saved")"
    fi
    printSeparationLine "*"
    echo ""
}

# macro to print output of df with caption
printDF() {
    local caption=${1}

    printSeparationLine "="
    echo "${caption}"
    echo ""
    echo "$ df -h"
    echo ""
    df -h
    printSeparationLine "="
}

removeUnusedFilesAndDirs() {
    local to_remove=(
        "/usr/share/java"
<<<<<<< HEAD
        "/usr/share/kotlinc"
        "/usr/share/miniconda"
        "/usr/share/php"
        "/usr/share/ri"
        "/usr/share/swift"

        # binaries
        "/usr/local/bin/azcopy"
        "/usr/local/bin/bicep"
        "/usr/local/bin/ccmake"
        "/usr/local/bin/cmake-"*
        "/usr/local/bin/cmake"
        "/usr/local/bin/cpack"
        "/usr/local/bin/ctest"
        "/usr/local/bin/helm"
        "/usr/local/bin/kind"
        "/usr/local/bin/kustomize"
        "/usr/local/bin/minikube"
        "/usr/local/bin/packer"
        "/usr/local/bin/phpunit"
        "/usr/local/bin/pulumi-"*
        "/usr/local/bin/pulumi"
        "/usr/local/bin/stack"

        # Haskell runtime
        "/usr/local/.ghcup"

        # Azure
        "/opt/az"
        "/usr/share/az_"*
    )

    if [ -n "${AGENT_TOOLSDIRECTORY:-}" ]; then
        # Environment variable set by GitHub Actions
        to_remove+=(
            "${AGENT_TOOLSDIRECTORY}"
        )
    fi
=======
    )
>>>>>>> 1b8ab726

    if isGitHubRunner; then
        to_remove+=(
            "/usr/local/aws-sam-cli"
            "/usr/local/doc/cmake"
            "/usr/local/julia"*
            "/usr/local/lib/android"
            "/usr/local/share/chromedriver-"*
            "/usr/local/share/chromium"
            "/usr/local/share/cmake-"*
            "/usr/local/share/edge_driver"
            "/usr/local/share/emacs"
            "/usr/local/share/gecko_driver"
            "/usr/local/share/icons"
            "/usr/local/share/powershell"
            "/usr/local/share/vcpkg"
            "/usr/local/share/vim"
            "/usr/share/apache-maven-"*
            "/usr/share/gradle-"*
            "/usr/share/kotlinc"
            "/usr/share/miniconda"
            "/usr/share/php"
            "/usr/share/ri"
            "/usr/share/swift"

            # binaries
            "/usr/local/bin/azcopy"
            "/usr/local/bin/bicep"
            "/usr/local/bin/ccmake"
            "/usr/local/bin/cmake-"*
            "/usr/local/bin/cmake"
            "/usr/local/bin/cpack"
            "/usr/local/bin/ctest"
            "/usr/local/bin/helm"
            "/usr/local/bin/kind"
            "/usr/local/bin/kustomize"
            "/usr/local/bin/minikube"
            "/usr/local/bin/packer"
            "/usr/local/bin/phpunit"
            "/usr/local/bin/pulumi-"*
            "/usr/local/bin/pulumi"
            "/usr/local/bin/stack"

            # Haskell runtime
            "/usr/local/.ghcup"

            # Azure
            "/opt/az"
            "/usr/share/az_"*
        )

        if [ -n "${AGENT_TOOLSDIRECTORY:-}" ]; then
            # Environment variable set by GitHub Actions
            to_remove+=(
                "${AGENT_TOOLSDIRECTORY}"
            )
        else
            echo "::warning::AGENT_TOOLSDIRECTORY is not set. Skipping removal."
        fi
    else
        # Remove folders and files present in AWS CodeBuild
        to_remove+=(
            # binaries
            "/usr/local/bin/ecs-cli"
            "/usr/local/bin/eksctl"
            "/usr/local/bin/kubectl"

            "${HOME}/.gradle"
            "${HOME}/.dotnet"
            "${HOME}/.goenv"
            "${HOME}/.phpenv"

        )
    fi

    for element in "${to_remove[@]}"; do
        if [ ! -e "$element" ]; then
            # The file or directory doesn't exist.
            # Maybe it was removed in a newer version of the runner or it's not present in a
            # specific architecture (e.g. ARM).
            echo "::warning::Directory or file $element does not exist, skipping."
        fi
    done

    # Remove all files and directories at once to save time.
    sudo rm -rf "${to_remove[@]}"
}

execAndMeasureSpaceChange() {
    local operation=${1} # Function to execute
    local title=${2}

    local before
    before=$(getAvailableSpace)
    $operation

    printSavedSpace "$before" "$title"
}

# Remove large packages
# REF: https://github.com/apache/flink/blob/master/tools/azure-pipelines/free_disk_space.sh
cleanPackages() {
    local packages=(
        '^aspnetcore-.*'
        '^dotnet-.*'
        '^llvm-.*'
        '^mongodb-.*'
        'firefox'
        'libgl1-mesa-dri'
        'mono-devel'
        'php.*'
    )

    if isGitHubRunner; then
<<<<<<< HEAD
        packages+=(
            azure-cli
=======
        packages+=(
            azure-cli
        )

        if isX86; then
            packages+=(
                'google-chrome-stable'
                'google-cloud-cli'
                'google-cloud-sdk'
                'powershell'
            )
        fi
    else
        packages+=(
            'google-chrome-stable'
>>>>>>> 1b8ab726
        )

        if isX86; then
            packages+=(
                'google-chrome-stable'
                'google-cloud-cli'
                'google-cloud-sdk'
                'powershell'
            )
        fi
    fi

    sudo apt-get -qq remove -y --fix-missing "${packages[@]}"

    sudo apt-get autoremove -y || echo "::warning::The command [sudo apt-get autoremove -y] failed"
    sudo apt-get clean || echo "::warning::The command [sudo apt-get clean] failed failed"
}

# Remove Docker images.
# Ubuntu 22 runners have docker images already installed.
# They aren't present in ubuntu 24 runners.
cleanDocker() {
    echo "=> Removing the following docker images:"
    sudo docker image ls
    echo "=> Removing docker images..."
    sudo docker image prune --all --force || true
}

# Remove Swap storage
cleanSwap() {
    sudo swapoff -a || true
    sudo rm -rf /mnt/swapfile || true
    free -h
}

# Display initial disk space stats

AVAILABLE_INITIAL=$(getAvailableSpace)

printDF "BEFORE CLEAN-UP:"
echo ""

execAndMeasureSpaceChange cleanPackages "Unused packages"
execAndMeasureSpaceChange cleanDocker "Docker images"
execAndMeasureSpaceChange cleanSwap "Swap storage"
execAndMeasureSpaceChange removeUnusedFilesAndDirs "Unused files and directories"

# Output saved space statistic
echo ""
printDF "AFTER CLEAN-UP:"

echo ""
echo ""

printSavedSpace "$AVAILABLE_INITIAL" "Total saved"<|MERGE_RESOLUTION|>--- conflicted
+++ resolved
@@ -88,48 +88,7 @@
 removeUnusedFilesAndDirs() {
     local to_remove=(
         "/usr/share/java"
-<<<<<<< HEAD
-        "/usr/share/kotlinc"
-        "/usr/share/miniconda"
-        "/usr/share/php"
-        "/usr/share/ri"
-        "/usr/share/swift"
-
-        # binaries
-        "/usr/local/bin/azcopy"
-        "/usr/local/bin/bicep"
-        "/usr/local/bin/ccmake"
-        "/usr/local/bin/cmake-"*
-        "/usr/local/bin/cmake"
-        "/usr/local/bin/cpack"
-        "/usr/local/bin/ctest"
-        "/usr/local/bin/helm"
-        "/usr/local/bin/kind"
-        "/usr/local/bin/kustomize"
-        "/usr/local/bin/minikube"
-        "/usr/local/bin/packer"
-        "/usr/local/bin/phpunit"
-        "/usr/local/bin/pulumi-"*
-        "/usr/local/bin/pulumi"
-        "/usr/local/bin/stack"
-
-        # Haskell runtime
-        "/usr/local/.ghcup"
-
-        # Azure
-        "/opt/az"
-        "/usr/share/az_"*
     )
-
-    if [ -n "${AGENT_TOOLSDIRECTORY:-}" ]; then
-        # Environment variable set by GitHub Actions
-        to_remove+=(
-            "${AGENT_TOOLSDIRECTORY}"
-        )
-    fi
-=======
-    )
->>>>>>> 1b8ab726
 
     if isGitHubRunner; then
         to_remove+=(
@@ -244,10 +203,6 @@
     )
 
     if isGitHubRunner; then
-<<<<<<< HEAD
-        packages+=(
-            azure-cli
-=======
         packages+=(
             azure-cli
         )
@@ -263,17 +218,7 @@
     else
         packages+=(
             'google-chrome-stable'
->>>>>>> 1b8ab726
-        )
-
-        if isX86; then
-            packages+=(
-                'google-chrome-stable'
-                'google-cloud-cli'
-                'google-cloud-sdk'
-                'powershell'
-            )
-        fi
+        )
     fi
 
     sudo apt-get -qq remove -y --fix-missing "${packages[@]}"
