// Copyright 2015 The Rust Project Developers. See the COPYRIGHT
// file at the top-level directory of this distribution and at
// http://rust-lang.org/COPYRIGHT.
//
// Licensed under the Apache License, Version 2.0 <LICENSE-APACHE or
// http://www.apache.org/licenses/LICENSE-2.0> or the MIT license
// <LICENSE-MIT or http://opensource.org/licenses/MIT>, at your
// option. This file may not be copied, modified, or distributed
// except according to those terms.

use std::cmp;

use syntax::{ast, ptr, visit};
use syntax::codemap::{self, CodeMap, Span, BytePos};
use syntax::parse::ParseSess;

use strings::string_buffer::StringBuffer;

use {Indent, Shape};
use utils;
use codemap::{LineRangeUtils, SpanUtils};
use config::Config;
use rewrite::{Rewrite, RewriteContext};
use comment::rewrite_comment;
use macros::{rewrite_macro, MacroPosition};
use items::{rewrite_static, rewrite_associated_type, rewrite_associated_impl_type,
            rewrite_type_alias, format_impl, format_trait};

fn is_use_item(item: &ast::Item) -> bool {
    match item.node {
        ast::ItemKind::Use(_) => true,
        _ => false,
    }
}

fn item_bound(item: &ast::Item) -> Span {
    item.attrs
        .iter()
        .map(|attr| attr.span)
        .fold(item.span, |bound, span| {
            Span {
                lo: cmp::min(bound.lo, span.lo),
                hi: cmp::max(bound.hi, span.hi),
                expn_id: span.expn_id,
            }
        })
}

pub struct FmtVisitor<'a> {
    pub parse_session: &'a ParseSess,
    pub codemap: &'a CodeMap,
    pub buffer: StringBuffer,
    pub last_pos: BytePos,
    // FIXME: use an RAII util or closure for indenting
    pub block_indent: Indent,
    pub config: &'a Config,
    pub failed: bool,
}

impl<'a> FmtVisitor<'a> {
    fn visit_stmt(&mut self, stmt: &ast::Stmt) {
        debug!("visit_stmt: {:?} {:?}",
               self.codemap.lookup_char_pos(stmt.span.lo),
               self.codemap.lookup_char_pos(stmt.span.hi));

        // FIXME(#434): Move this check to somewhere more central, eg Rewrite.
        if !self.config
               .file_lines()
               .intersects(&self.codemap.lookup_line_range(stmt.span)) {
            return;
        }

        match stmt.node {
            ast::StmtKind::Item(ref item) => {
                self.visit_item(item);
            }
            ast::StmtKind::Local(..) |
            ast::StmtKind::Expr(..) |
            ast::StmtKind::Semi(..) => {
                let rewrite =
                    stmt.rewrite(&self.get_context(),
                                 Shape::indented(self.block_indent, self.config));
                self.push_rewrite(stmt.span, rewrite);
            }
            ast::StmtKind::Mac(ref mac) => {
                let (ref mac, _macro_style, _) = **mac;
                self.visit_mac(mac, None, MacroPosition::Statement);
                self.format_missing(stmt.span.hi);
            }
        }
    }

    pub fn visit_block(&mut self, b: &ast::Block) {
        debug!("visit_block: {:?} {:?}",
               self.codemap.lookup_char_pos(b.span.lo),
               self.codemap.lookup_char_pos(b.span.hi));

        // Check if this block has braces.
        let snippet = self.snippet(b.span);
        let has_braces = snippet.starts_with('{') || snippet.starts_with("unsafe");
        let brace_compensation = if has_braces { BytePos(1) } else { BytePos(0) };

        self.last_pos = self.last_pos + brace_compensation;
        self.block_indent = self.block_indent.block_indent(self.config);
        self.buffer.push_str("{");

        for stmt in &b.stmts {
            self.visit_stmt(stmt)
        }

        if !b.stmts.is_empty() {
            if let Some(expr) = utils::stmt_expr(&b.stmts[b.stmts.len() - 1]) {
                if utils::semicolon_for_expr(expr) {
                    self.buffer.push_str(";");
                }
            }
        }

        // FIXME: we should compress any newlines here to just one
        self.format_missing_with_indent(source!(self, b.span).hi - brace_compensation);
        self.close_block();
        self.last_pos = source!(self, b.span).hi;
    }

    // FIXME: this is a terrible hack to indent the comments between the last
    // item in the block and the closing brace to the block's level.
    // The closing brace itself, however, should be indented at a shallower
    // level.
    fn close_block(&mut self) {
        let total_len = self.buffer.len;
        let chars_too_many = if self.config.hard_tabs() {
            1
        } else {
            self.config.tab_spaces()
        };
        self.buffer.truncate(total_len - chars_too_many);
        self.buffer.push_str("}");
        self.block_indent = self.block_indent.block_unindent(self.config);
    }

    // Note that this only gets called for function definitions. Required methods
    // on traits do not get handled here.
    fn visit_fn(&mut self,
                fk: visit::FnKind,
                fd: &ast::FnDecl,
                s: Span,
                _: ast::NodeId,
                defaultness: ast::Defaultness) {
        let indent = self.block_indent;
        let block;
        let rewrite = match fk {
            visit::FnKind::ItemFn(ident, generics, unsafety, constness, abi, vis, b) => {
                block = b;
                self.rewrite_fn(indent,
                                ident,
                                fd,
                                generics,
                                unsafety,
                                constness.node,
                                defaultness,
                                abi,
                                vis,
                                codemap::mk_sp(s.lo, b.span.lo),
                                &b)
            }
            visit::FnKind::Method(ident, sig, vis, b) => {
                block = b;
                self.rewrite_fn(indent,
                                ident,
                                fd,
                                &sig.generics,
                                sig.unsafety,
                                sig.constness.node,
                                defaultness,
                                sig.abi,
                                vis.unwrap_or(&ast::Visibility::Inherited),
                                codemap::mk_sp(s.lo, b.span.lo),
                                &b)
            }
            visit::FnKind::Closure(_) => unreachable!(),
        };

        if let Some(fn_str) = rewrite {
            self.format_missing_with_indent(source!(self, s).lo);
            self.buffer.push_str(&fn_str);
            if let Some(c) = fn_str.chars().last() {
                if c == '}' {
                    self.last_pos = source!(self, block.span).hi;
                    return;
                }
            }
        } else {
            self.format_missing(source!(self, block.span).lo);
        }

        self.last_pos = source!(self, block.span).lo;
        self.visit_block(block)
    }

    pub fn visit_item(&mut self, item: &ast::Item) {
        // This is where we bail out if there is a skip attribute. This is only
        // complex in the module case. It is complex because the module could be
        // in a separate file and there might be attributes in both files, but
        // the AST lumps them all together.
        match item.node {
            ast::ItemKind::Mod(ref m) => {
                let outer_file = self.codemap.lookup_char_pos(item.span.lo).file;
                let inner_file = self.codemap.lookup_char_pos(m.inner.lo).file;
                if outer_file.name == inner_file.name {
                    // Module is inline, in this case we treat modules like any
                    // other item.
                    if self.visit_attrs(&item.attrs) {
                        self.push_rewrite(item.span, None);
                        return;
                    }
                } else if utils::contains_skip(&item.attrs) {
                    // Module is not inline, but should be skipped.
                    return;
                } else {
                    // Module is not inline and should not be skipped. We want
                    // to process only the attributes in the current file.
                    let attrs = item.attrs
                        .iter()
                        .filter_map(|a| {
                            let attr_file = self.codemap.lookup_char_pos(a.span.lo).file;
                            if attr_file.name == outer_file.name {
                                Some(a.clone())
                            } else {
                                None
                            }
                        })
                        .collect::<Vec<_>>();
                    // Assert because if we should skip it should be caught by
                    // the above case.
                    assert!(!self.visit_attrs(&attrs));
                }
            }
            _ => {
                if self.visit_attrs(&item.attrs) {
                    self.push_rewrite(item.span, None);
                    return;
                }
            }
        }

        match item.node {
            ast::ItemKind::Use(ref vp) => {
                self.format_import(&item.vis, vp, item.span);
            }
            ast::ItemKind::Impl(..) => {
                self.format_missing_with_indent(source!(self, item.span).lo);
                if let Some(impl_str) = format_impl(&self.get_context(), item, self.block_indent) {
                    self.buffer.push_str(&impl_str);
                    self.last_pos = source!(self, item.span).hi;
                }
            }
            ast::ItemKind::Trait(..) => {
                self.format_missing_with_indent(item.span.lo);
                if let Some(trait_str) = format_trait(&self.get_context(),
                                                      item,
                                                      self.block_indent) {
                    self.buffer.push_str(&trait_str);
                    self.last_pos = source!(self, item.span).hi;
                }
            }
            ast::ItemKind::ExternCrate(_) => {
                self.format_missing_with_indent(source!(self, item.span).lo);
                let new_str = self.snippet(item.span);
                self.buffer.push_str(&new_str);
                self.last_pos = source!(self, item.span).hi;
            }
            ast::ItemKind::Struct(ref def, ref generics) => {
                let rewrite = {
                    let indent = self.block_indent;
                    let context = self.get_context();
                    ::items::format_struct(&context,
                                           "struct ",
                                           item.ident,
                                           &item.vis,
                                           def,
                                           Some(generics),
                                           item.span,
                                           indent,
                                           None)
                            .map(|s| match *def {
                                     ast::VariantData::Tuple(..) => s + ";",
                                     _ => s,
                                 })
                };
                self.push_rewrite(item.span, rewrite);
            }
            ast::ItemKind::Enum(ref def, ref generics) => {
                self.format_missing_with_indent(source!(self, item.span).lo);
                self.visit_enum(item.ident, &item.vis, def, generics, item.span);
                self.last_pos = source!(self, item.span).hi;
            }
            ast::ItemKind::Mod(ref module) => {
                self.format_missing_with_indent(source!(self, item.span).lo);
                self.format_mod(module, &item.vis, item.span, item.ident);
            }
            ast::ItemKind::Mac(ref mac) => {
                self.visit_mac(mac, Some(item.ident), MacroPosition::Item);
            }
            ast::ItemKind::ForeignMod(ref foreign_mod) => {
                self.format_missing_with_indent(source!(self, item.span).lo);
                self.format_foreign_mod(foreign_mod, item.span);
            }
            ast::ItemKind::Static(ref ty, mutability, ref expr) => {
                let rewrite = rewrite_static("static",
                                             &item.vis,
                                             item.ident,
                                             ty,
                                             mutability,
                                             Some(expr),
                                             self.block_indent,
                                             &self.get_context());
                self.push_rewrite(item.span, rewrite);
            }
            ast::ItemKind::Const(ref ty, ref expr) => {
                let rewrite = rewrite_static("const",
                                             &item.vis,
                                             item.ident,
                                             ty,
                                             ast::Mutability::Immutable,
                                             Some(expr),
                                             self.block_indent,
                                             &self.get_context());
                self.push_rewrite(item.span, rewrite);
            }
            ast::ItemKind::DefaultImpl(..) => {
                // FIXME(#78): format impl definitions.
            }
            ast::ItemKind::Fn(ref decl, unsafety, constness, abi, ref generics, ref body) => {
                self.visit_fn(visit::FnKind::ItemFn(item.ident,
                                                    generics,
                                                    unsafety,
                                                    constness,
                                                    abi,
                                                    &item.vis,
                                                    body),
                              decl,
                              item.span,
                              item.id,
                              ast::Defaultness::Final)
            }
            ast::ItemKind::Ty(ref ty, ref generics) => {
                let rewrite = rewrite_type_alias(&self.get_context(),
                                                 self.block_indent,
                                                 item.ident,
                                                 ty,
                                                 generics,
                                                 &item.vis,
                                                 item.span);
                self.push_rewrite(item.span, rewrite);
            }
            ast::ItemKind::Union(..) => {
                // FIXME(#1157): format union definitions.
            }
        }
    }

    pub fn visit_trait_item(&mut self, ti: &ast::TraitItem) {
        if self.visit_attrs(&ti.attrs) {
            self.push_rewrite(ti.span, None);
            return;
        }

        match ti.node {
            ast::TraitItemKind::Const(ref ty, ref expr_opt) => {
                let rewrite = rewrite_static("const",
                                             &ast::Visibility::Inherited,
                                             ti.ident,
                                             ty,
                                             ast::Mutability::Immutable,
                                             expr_opt.as_ref(),
                                             self.block_indent,
                                             &self.get_context());
                self.push_rewrite(ti.span, rewrite);
            }
            ast::TraitItemKind::Method(ref sig, None) => {
                let indent = self.block_indent;
                let rewrite = self.rewrite_required_fn(indent, ti.ident, sig, ti.span);
                self.push_rewrite(ti.span, rewrite);
            }
            ast::TraitItemKind::Method(ref sig, Some(ref body)) => {
                self.visit_fn(visit::FnKind::Method(ti.ident, sig, None, body),
                              &sig.decl,
                              ti.span,
                              ti.id,
                              ast::Defaultness::Final);
            }
            ast::TraitItemKind::Type(ref type_param_bounds, _) => {
                let rewrite = rewrite_associated_type(ti.ident,
                                                      None,
                                                      Some(type_param_bounds),
                                                      &self.get_context(),
                                                      self.block_indent);
                self.push_rewrite(ti.span, rewrite);
            }
            ast::TraitItemKind::Macro(ref mac) => {
                self.visit_mac(mac, Some(ti.ident), MacroPosition::Item);
            }
        }
    }

    pub fn visit_impl_item(&mut self, ii: &ast::ImplItem) {
        if self.visit_attrs(&ii.attrs) {
            self.push_rewrite(ii.span, None);
            return;
        }

        match ii.node {
            ast::ImplItemKind::Method(ref sig, ref body) => {
                self.visit_fn(visit::FnKind::Method(ii.ident, sig, Some(&ii.vis), body),
                              &sig.decl,
                              ii.span,
                              ii.id,
                              ii.defaultness);
            }
            ast::ImplItemKind::Const(ref ty, ref expr) => {
                let rewrite = rewrite_static("const",
                                             &ii.vis,
                                             ii.ident,
                                             ty,
                                             ast::Mutability::Immutable,
                                             Some(expr),
                                             self.block_indent,
                                             &self.get_context());
                self.push_rewrite(ii.span, rewrite);
            }
            ast::ImplItemKind::Type(ref ty) => {
                let rewrite = rewrite_associated_impl_type(ii.ident,
                                                           ii.defaultness,
                                                           Some(ty),
                                                           None,
                                                           &self.get_context(),
                                                           self.block_indent);
                self.push_rewrite(ii.span, rewrite);
            }
            ast::ImplItemKind::Macro(ref mac) => {
                self.visit_mac(mac, Some(ii.ident), MacroPosition::Item);
            }
        }
    }

    fn visit_mac(&mut self, mac: &ast::Mac, ident: Option<ast::Ident>, pos: MacroPosition) {
        // 1 = ;
        let shape = Shape::indented(self.block_indent, self.config)
            .sub_width(1)
            .unwrap();
        let rewrite = rewrite_macro(mac, ident, &self.get_context(), shape, pos);
        self.push_rewrite(mac.span, rewrite);
    }

    fn push_rewrite(&mut self, span: Span, rewrite: Option<String>) {
        self.format_missing_with_indent(source!(self, span).lo);
        self.failed = match rewrite {
            Some(ref s) if s.rewrite(&self.get_context(),
                                     Shape::indented(self.block_indent, self.config))
                               .is_none() => true,
            None => true,
            _ => self.failed,
        };
        let result = rewrite.unwrap_or_else(|| self.snippet(span));
        self.buffer.push_str(&result);
        self.last_pos = source!(self, span).hi;
    }

    pub fn from_codemap(parse_session: &'a ParseSess, config: &'a Config) -> FmtVisitor<'a> {
        FmtVisitor {
            parse_session: parse_session,
            codemap: parse_session.codemap(),
            buffer: StringBuffer::new(),
            last_pos: BytePos(0),
            block_indent: Indent::empty(),
            config: config,
            failed: false,
        }
    }

    pub fn snippet(&self, span: Span) -> String {
        match self.codemap.span_to_snippet(span) {
            Ok(s) => s,
            Err(_) => {
                println!("Couldn't make snippet for span {:?}->{:?}",
                         self.codemap.lookup_char_pos(span.lo),
                         self.codemap.lookup_char_pos(span.hi));
                "".to_owned()
            }
        }
    }

    // Returns true if we should skip the following item.
    pub fn visit_attrs(&mut self, attrs: &[ast::Attribute]) -> bool {
        if utils::contains_skip(attrs) {
            return true;
        }

        let outers: Vec<_> = attrs
            .iter()
            .filter(|a| a.style == ast::AttrStyle::Outer)
            .cloned()
            .collect();
        if outers.is_empty() {
            return false;
        }

        let first = &outers[0];
        self.format_missing_with_indent(source!(self, first.span).lo);

        let rewrite = outers
            .rewrite(&self.get_context(),
                     Shape::indented(self.block_indent, self.config))
            .unwrap();
        self.buffer.push_str(&rewrite);
        let last = outers.last().unwrap();
        self.last_pos = source!(self, last.span).hi;
        false
    }

    fn walk_mod_items(&mut self, m: &ast::Mod) {
        let mut items_left: &[ptr::P<ast::Item>] = &m.items;
        while !items_left.is_empty() {
            // If the next item is a `use` declaration, then extract it and any subsequent `use`s
            // to be potentially reordered within `format_imports`. Otherwise, just format the
            // next item for output.
<<<<<<< HEAD
            if self.config.reorder_imports() && is_use_item(&*items_left[0]) {
=======
            if self.config.reorder_imports && is_use_item(&*items_left[0]) {
                let reorder_imports_in_group = self.config.reorder_imports_in_group;
                let mut last = self.codemap.lookup_line_range(item_bound(&items_left[0]));
>>>>>>> fdf950b0
                let use_item_length = items_left
                    .iter()
                    .take_while(|ppi| {
                        is_use_item(&***ppi) &&
                        (!reorder_imports_in_group ||
                         {
                             let current = self.codemap.lookup_line_range(item_bound(&ppi));
                             let in_same_group = current.lo < last.hi + 2;
                             last = current;
                             in_same_group
                         })
                    })
                    .count();
                let (use_items, rest) = items_left.split_at(use_item_length);
                self.format_imports(use_items);
                items_left = rest;
            } else {
                // `unwrap()` is safe here because we know `items_left`
                // has elements from the loop condition
                let (item, rest) = items_left.split_first().unwrap();
                self.visit_item(item);
                items_left = rest;
            }
        }
    }

    fn format_mod(&mut self, m: &ast::Mod, vis: &ast::Visibility, s: Span, ident: ast::Ident) {
        // Decide whether this is an inline mod or an external mod.
        let local_file_name = self.codemap.span_to_filename(s);
        let inner_span = source!(self, m.inner);
        let is_internal = !(inner_span.lo.0 == 0 && inner_span.hi.0 == 0) &&
                          local_file_name == self.codemap.span_to_filename(inner_span);

        self.buffer.push_str(&*utils::format_visibility(vis));
        self.buffer.push_str("mod ");
        self.buffer.push_str(&ident.to_string());

        if is_internal {
            self.buffer.push_str(" {");
            // Hackery to account for the closing }.
            let mod_lo = self.codemap.span_after(source!(self, s), "{");
            let body_snippet =
                self.snippet(codemap::mk_sp(mod_lo, source!(self, m.inner).hi - BytePos(1)));
            let body_snippet = body_snippet.trim();
            if body_snippet.is_empty() {
                self.buffer.push_str("}");
            } else {
                self.last_pos = mod_lo;
                self.block_indent = self.block_indent.block_indent(self.config);
                self.walk_mod_items(m);
                self.format_missing_with_indent(source!(self, m.inner).hi - BytePos(1));
                self.close_block();
            }
            self.last_pos = source!(self, m.inner).hi;
        } else {
            self.buffer.push_str(";");
            self.last_pos = source!(self, s).hi;
        }
    }

    pub fn format_separate_mod(&mut self, m: &ast::Mod) {
        let filemap = self.codemap.lookup_char_pos(m.inner.lo).file;
        self.last_pos = filemap.start_pos;
        self.block_indent = Indent::empty();
        self.walk_mod_items(m);
        self.format_missing_with_indent(filemap.end_pos);
    }

    pub fn get_context(&self) -> RewriteContext {
        RewriteContext {
            parse_session: self.parse_session,
            codemap: self.codemap,
            config: self.config,
            inside_macro: false,
        }
    }
}

impl<'a> Rewrite for [ast::Attribute] {
    fn rewrite(&self, context: &RewriteContext, shape: Shape) -> Option<String> {
        let mut result = String::new();
        if self.is_empty() {
            return Some(result);
        }
        let indent = shape.indent.to_string(context.config);

        for (i, a) in self.iter().enumerate() {
            let mut a_str = context.snippet(a.span);

            // Write comments and blank lines between attributes.
            if i > 0 {
                let comment = context.snippet(codemap::mk_sp(self[i - 1].span.hi, a.span.lo));
                // This particular horror show is to preserve line breaks in between doc
                // comments. An alternative would be to force such line breaks to start
                // with the usual doc comment token.
                let multi_line = a_str.starts_with("//") && comment.matches('\n').count() > 1;
                let comment = comment.trim();
                if !comment.is_empty() {
                    let comment =
                        try_opt!(rewrite_comment(comment,
                                                 false,
                                                 Shape::legacy(context.config.comment_width() -
                                                               shape.indent.width(),
                                                               shape.indent),
                                                 context.config));
                    result.push_str(&indent);
                    result.push_str(&comment);
                    result.push('\n');
                } else if multi_line {
                    result.push('\n');
                }
                result.push_str(&indent);
            }

            if a_str.starts_with("//") {
                a_str = try_opt!(rewrite_comment(&a_str,
                                                 false,
                                                 Shape::legacy(context.config.comment_width() -
                                                               shape.indent.width(),
                                                               shape.indent),
                                                 context.config));
            }

            // Write the attribute itself.
            result.push_str(&a_str);

            if i < self.len() - 1 {
                result.push('\n');
            }
        }

        Some(result)
    }
}<|MERGE_RESOLUTION|>--- conflicted
+++ resolved
@@ -524,13 +524,9 @@
             // If the next item is a `use` declaration, then extract it and any subsequent `use`s
             // to be potentially reordered within `format_imports`. Otherwise, just format the
             // next item for output.
-<<<<<<< HEAD
             if self.config.reorder_imports() && is_use_item(&*items_left[0]) {
-=======
-            if self.config.reorder_imports && is_use_item(&*items_left[0]) {
-                let reorder_imports_in_group = self.config.reorder_imports_in_group;
+                let reorder_imports_in_group = self.config.reorder_imports_in_group();
                 let mut last = self.codemap.lookup_line_range(item_bound(&items_left[0]));
->>>>>>> fdf950b0
                 let use_item_length = items_left
                     .iter()
                     .take_while(|ppi| {
