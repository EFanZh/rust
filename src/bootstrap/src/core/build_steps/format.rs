//! Runs rustfmt on the repository.

use std::collections::VecDeque;
use std::path::{Path, PathBuf};
use std::process::Command;
use std::sync::Mutex;
use std::sync::mpsc::SyncSender;

use build_helper::ci::CiEnv;
use build_helper::git::get_git_modified_files;
use ignore::WalkBuilder;

use crate::core::builder::Builder;
use crate::utils::build_stamp::BuildStamp;
use crate::utils::exec::command;
use crate::utils::helpers::{self, t};

#[must_use]
enum RustfmtStatus {
    InProgress,
    Ok,
    Failed,
}

fn rustfmt(
    src: &Path,
    rustfmt: &Path,
    paths: &[PathBuf],
    check: bool,
) -> impl FnMut(bool) -> RustfmtStatus {
    let mut cmd = Command::new(rustfmt);
    // Avoid the submodule config paths from coming into play. We only allow a single global config
    // for the workspace for now.
    cmd.arg("--config-path").arg(src.canonicalize().unwrap());
    cmd.arg("--edition").arg("2021");
    cmd.arg("--unstable-features");
    cmd.arg("--skip-children");
    if check {
        cmd.arg("--check");
    }
    cmd.args(paths);
    let mut cmd = cmd.spawn().expect("running rustfmt");
    // Poor man's async: return a closure that might wait for rustfmt's completion (depending on
    // the value of the `block` argument).
    move |block: bool| -> RustfmtStatus {
        let status = if !block {
            match cmd.try_wait() {
                Ok(Some(status)) => Ok(status),
                Ok(None) => return RustfmtStatus::InProgress,
                Err(err) => Err(err),
            }
        } else {
            cmd.wait()
        };
        if status.unwrap().success() { RustfmtStatus::Ok } else { RustfmtStatus::Failed }
    }
}

fn get_rustfmt_version(build: &Builder<'_>) -> Option<(String, BuildStamp)> {
    let stamp_file = BuildStamp::new(&build.out).with_prefix("rustfmt");

    let mut cmd = command(build.initial_rustfmt()?);
    cmd.arg("--version");

    let output = cmd.allow_failure().run_capture(build);
    if output.is_failure() {
        return None;
    }
    Some((output.stdout(), stamp_file))
}

/// Return whether the format cache can be reused.
fn verify_rustfmt_version(build: &Builder<'_>) -> bool {
    let Some((version, stamp_file)) = get_rustfmt_version(build) else {
        return false;
    };
    stamp_file.add_stamp(version).is_up_to_date()
}

/// Updates the last rustfmt version used.
fn update_rustfmt_version(build: &Builder<'_>) {
    let Some((version, stamp_file)) = get_rustfmt_version(build) else {
        return;
    };
    t!(std::fs::write(stamp_file.path(), version))
}

/// Returns the Rust files modified between the `merge-base` of HEAD and
/// rust-lang/master and what is now on the disk. Does not include removed files.
///
/// Returns `None` if all files should be formatted.
fn get_modified_rs_files(build: &Builder<'_>) -> Result<Option<Vec<String>>, String> {
    if !verify_rustfmt_version(build) {
        return Ok(None);
    }

    get_git_modified_files(&build.config.git_config(), Some(&build.config.src), &["rs"])
}

#[derive(serde_derive::Deserialize)]
struct RustfmtConfig {
    ignore: Vec<String>,
}

// Prints output describing a collection of paths, with lines such as "formatted modified file
// foo/bar/baz" or "skipped 20 untracked files".
fn print_paths(verb: &str, adjective: Option<&str>, paths: &[String]) {
    let len = paths.len();
    let adjective =
        if let Some(adjective) = adjective { format!("{adjective} ") } else { String::new() };
    if len <= 10 {
        for path in paths {
            println!("fmt: {verb} {adjective}file {path}");
        }
    } else {
        println!("fmt: {verb} {len} {adjective}files");
    }
    if len > 1000 && !CiEnv::is_ci() {
<<<<<<< HEAD
        println!("hint: if this number seems too high, try running `git fetch origin master");
=======
        println!("hint: if this number seems too high, try running `git fetch origin master`");
>>>>>>> 01706e1a
    }
}

pub fn format(build: &Builder<'_>, check: bool, all: bool, paths: &[PathBuf]) {
    if !paths.is_empty() {
        eprintln!(
            "fmt error: path arguments are no longer accepted; use `--all` to format everything"
        );
        crate::exit!(1);
    };
    if build.config.dry_run() {
        return;
    }

    // By default, we only check modified files locally to speed up runtime. Exceptions are if
    // `--all` is specified or we are in CI. We check all files in CI to avoid bugs in
    // `get_modified_rs_files` letting regressions slip through; we also care about CI time less
    // since this is still very fast compared to building the compiler.
    let all = all || CiEnv::is_ci();

    let mut builder = ignore::types::TypesBuilder::new();
    builder.add_defaults();
    builder.select("rust");
    let matcher = builder.build().unwrap();
    let rustfmt_config = build.src.join("rustfmt.toml");
    if !rustfmt_config.exists() {
        eprintln!("fmt error: Not running formatting checks; rustfmt.toml does not exist.");
        eprintln!("fmt error: This may happen in distributed tarballs.");
        return;
    }
    let rustfmt_config = t!(std::fs::read_to_string(&rustfmt_config));
    let rustfmt_config: RustfmtConfig = t!(toml::from_str(&rustfmt_config));
    let mut override_builder = ignore::overrides::OverrideBuilder::new(&build.src);
    for ignore in rustfmt_config.ignore {
        if ignore.starts_with('!') {
            // A `!`-prefixed entry could be added as a whitelisted entry in `override_builder`,
            // i.e. strip the `!` prefix. But as soon as whitelisted entries are added, an
            // `OverrideBuilder` will only traverse those whitelisted entries, and won't traverse
            // any files that aren't explicitly mentioned. No bueno! Maybe there's a way to combine
            // explicit whitelisted entries and traversal of unmentioned files, but for now just
            // forbid such entries.
            eprintln!("fmt error: `!`-prefixed entries are not supported in rustfmt.toml, sorry");
            crate::exit!(1);
        } else {
            override_builder.add(&format!("!{ignore}")).expect(&ignore);
        }
    }
    let git_available =
        helpers::git(None).allow_failure().arg("--version").run_capture(build).is_success();

    let mut adjective = None;
    if git_available {
        let in_working_tree = helpers::git(Some(&build.src))
            .allow_failure()
            .arg("rev-parse")
            .arg("--is-inside-work-tree")
            .run_capture(build)
            .is_success();
        if in_working_tree {
            let untracked_paths_output = helpers::git(Some(&build.src))
                .arg("status")
                .arg("--porcelain")
                .arg("-z")
                .arg("--untracked-files=normal")
                .run_capture_stdout(build)
                .stdout();
            let untracked_paths: Vec<_> = untracked_paths_output
                .split_terminator('\0')
                .filter_map(
                    |entry| entry.strip_prefix("?? "), // returns None if the prefix doesn't match
                )
                .map(|x| x.to_string())
                .collect();
            print_paths("skipped", Some("untracked"), &untracked_paths);

            for untracked_path in untracked_paths {
                // The leading `/` makes it an exact match against the
                // repository root, rather than a glob. Without that, if you
                // have `foo.rs` in the repository root it will also match
                // against anything like `compiler/rustc_foo/src/foo.rs`,
                // preventing the latter from being formatted.
                override_builder.add(&format!("!/{untracked_path}")).expect(&untracked_path);
            }
            if !all {
                adjective = Some("modified");
                match get_modified_rs_files(build) {
                    Ok(Some(files)) => {
                        if files.is_empty() {
                            println!("fmt info: No modified files detected for formatting.");
                            return;
                        }

                        for file in files {
                            override_builder.add(&format!("/{file}")).expect(&file);
                        }
                    }
                    Ok(None) => {}
                    Err(err) => {
                        eprintln!("fmt warning: Something went wrong running git commands:");
                        eprintln!("fmt warning: {err}");
                        eprintln!("fmt warning: Falling back to formatting all files.");
                    }
                }
            }
        } else {
            eprintln!("fmt: warning: Not in git tree. Skipping git-aware format checks");
        }
    } else {
        eprintln!("fmt: warning: Could not find usable git. Skipping git-aware format checks");
    }

    let override_ = override_builder.build().unwrap(); // `override` is a reserved keyword

    let rustfmt_path = build.initial_rustfmt().unwrap_or_else(|| {
        eprintln!("fmt error: `x fmt` is not supported on this channel");
        crate::exit!(1);
    });
    assert!(rustfmt_path.exists(), "{}", rustfmt_path.display());
    let src = build.src.clone();
    let (tx, rx): (SyncSender<PathBuf>, _) = std::sync::mpsc::sync_channel(128);
    let walker = WalkBuilder::new(src.clone()).types(matcher).overrides(override_).build_parallel();

    // There is a lot of blocking involved in spawning a child process and reading files to format.
    // Spawn more processes than available concurrency to keep the CPU busy.
    let max_processes = build.jobs() as usize * 2;

    // Spawn child processes on a separate thread so we can batch entries we have received from
    // ignore.
    let thread = std::thread::spawn(move || {
        let mut result = Ok(());

        let mut children = VecDeque::new();
        while let Ok(path) = rx.recv() {
            // Try getting more paths from the channel to amortize the overhead of spawning
            // processes.
            let paths: Vec<_> = rx.try_iter().take(63).chain(std::iter::once(path)).collect();

            let child = rustfmt(&src, &rustfmt_path, paths.as_slice(), check);
            children.push_back(child);

            // Poll completion before waiting.
            for i in (0..children.len()).rev() {
                match children[i](false) {
                    RustfmtStatus::InProgress => {}
                    RustfmtStatus::Failed => {
                        result = Err(());
                        children.swap_remove_back(i);
                        break;
                    }
                    RustfmtStatus::Ok => {
                        children.swap_remove_back(i);
                        break;
                    }
                }
            }

            if children.len() >= max_processes {
                // Await oldest child.
                match children.pop_front().unwrap()(true) {
                    RustfmtStatus::InProgress | RustfmtStatus::Ok => {}
                    RustfmtStatus::Failed => result = Err(()),
                }
            }
        }

        // Await remaining children.
        for mut child in children {
            match child(true) {
                RustfmtStatus::InProgress | RustfmtStatus::Ok => {}
                RustfmtStatus::Failed => result = Err(()),
            }
        }

        result
    });

    let formatted_paths = Mutex::new(Vec::new());
    let formatted_paths_ref = &formatted_paths;
    walker.run(|| {
        let tx = tx.clone();
        Box::new(move |entry| {
            let cwd = std::env::current_dir();
            let entry = t!(entry);
            if entry.file_type().is_some_and(|t| t.is_file()) {
                formatted_paths_ref.lock().unwrap().push({
                    // `into_path` produces an absolute path. Try to strip `cwd` to get a shorter
                    // relative path.
                    let mut path = entry.clone().into_path();
                    if let Ok(cwd) = cwd {
                        if let Ok(path2) = path.strip_prefix(cwd) {
                            path = path2.to_path_buf();
                        }
                    }
                    path.display().to_string()
                });
                t!(tx.send(entry.into_path()));
            }
            ignore::WalkState::Continue
        })
    });
    let mut paths = formatted_paths.into_inner().unwrap();
    paths.sort();
    print_paths(if check { "checked" } else { "formatted" }, adjective, &paths);

    drop(tx);

    let result = thread.join().unwrap();

    if result.is_err() {
        crate::exit!(1);
    }

    if !check {
        update_rustfmt_version(build);
    }
}<|MERGE_RESOLUTION|>--- conflicted
+++ resolved
@@ -116,11 +116,7 @@
         println!("fmt: {verb} {len} {adjective}files");
     }
     if len > 1000 && !CiEnv::is_ci() {
-<<<<<<< HEAD
-        println!("hint: if this number seems too high, try running `git fetch origin master");
-=======
         println!("hint: if this number seems too high, try running `git fetch origin master`");
->>>>>>> 01706e1a
     }
 }
 
