--- conflicted
+++ resolved
@@ -144,11 +144,7 @@
                     |diag| {
                         for parent in cx.tcx.hir().parent_iter(stmt.hir_id) {
                             if let Node::Item(item) = parent.1
-<<<<<<< HEAD
-                                && let ItemKind::Fn{ .. } = item.kind
-=======
                                 && let ItemKind::Fn { .. } = item.kind
->>>>>>> 67f49010
                                 && let Node::Block(block) = cx.tcx.parent_hir_node(stmt.hir_id)
                                 && let [.., final_stmt] = block.stmts
                                 && final_stmt.hir_id == stmt.hir_id
