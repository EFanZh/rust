use rustc_middle::ty::Ty;
use rustc_span::Symbol;
use rustc_target::callconv::{Conv, FnAbi};

use self::shims::unix::linux::mem::EvalContextExt as _;
use self::shims::unix::linux_like::epoll::EvalContextExt as _;
use self::shims::unix::linux_like::eventfd::EvalContextExt as _;
use self::shims::unix::linux_like::syscall::syscall;
use crate::machine::{SIGRTMAX, SIGRTMIN};
use crate::shims::unix::foreign_items::EvalContextExt as _;
use crate::shims::unix::*;
use crate::*;

// The documentation of glibc complains that the kernel never exposes
// TASK_COMM_LEN through the headers, so it's assumed to always be 16 bytes
// long including a null terminator.
const TASK_COMM_LEN: usize = 16;

pub fn is_dyn_sym(name: &str) -> bool {
    matches!(name, "statx")
}

impl<'tcx> EvalContextExt<'tcx> for crate::MiriInterpCx<'tcx> {}
pub trait EvalContextExt<'tcx>: crate::MiriInterpCxExt<'tcx> {
    fn emulate_foreign_item_inner(
        &mut self,
        link_name: Symbol,
        abi: &FnAbi<'tcx, Ty<'tcx>>,
        args: &[OpTy<'tcx>],
        dest: &MPlaceTy<'tcx>,
    ) -> InterpResult<'tcx, EmulateItemResult> {
        let this = self.eval_context_mut();

        // See `fn emulate_foreign_item_inner` in `shims/foreign_items.rs` for the general pattern.

        match link_name.as_str() {
            // File related shims
            "readdir64" => {
                let [dirp] =
<<<<<<< HEAD
                    this.check_shim(abi, ExternAbi::C { unwind: false }, link_name, args)?;
                let result = this.linux_solarish_readdir64("dirent64", dirp)?;
=======
                    this.check_shim(abi, Conv::C, link_name, args)?;
                let result = this.linux_readdir64(dirp)?;
>>>>>>> 2d914bed
                this.write_scalar(result, dest)?;
            }
            "sync_file_range" => {
                let [fd, offset, nbytes, flags] =
                    this.check_shim(abi, Conv::C, link_name, args)?;
                let result = this.sync_file_range(fd, offset, nbytes, flags)?;
                this.write_scalar(result, dest)?;
            }
            "statx" => {
                let [dirfd, pathname, flags, mask, statxbuf] =
                    this.check_shim(abi, Conv::C, link_name, args)?;
                let result = this.linux_statx(dirfd, pathname, flags, mask, statxbuf)?;
                this.write_scalar(result, dest)?;
            }

            // epoll, eventfd
            "epoll_create1" => {
                let [flag] =
                    this.check_shim(abi, Conv::C, link_name, args)?;
                let result = this.epoll_create1(flag)?;
                this.write_scalar(result, dest)?;
            }
            "epoll_ctl" => {
                let [epfd, op, fd, event] =
                    this.check_shim(abi, Conv::C, link_name, args)?;
                let result = this.epoll_ctl(epfd, op, fd, event)?;
                this.write_scalar(result, dest)?;
            }
            "epoll_wait" => {
                let [epfd, events, maxevents, timeout] =
                    this.check_shim(abi, Conv::C, link_name, args)?;
                this.epoll_wait(epfd, events, maxevents, timeout, dest)?;
            }
            "eventfd" => {
                let [val, flag] =
                    this.check_shim(abi, Conv::C, link_name, args)?;
                let result = this.eventfd(val, flag)?;
                this.write_scalar(result, dest)?;
            }

            // Threading
            "pthread_setname_np" => {
                let [thread, name] =
                    this.check_shim(abi, Conv::C, link_name, args)?;
                let res = match this.pthread_setname_np(
                    this.read_scalar(thread)?,
                    this.read_scalar(name)?,
                    TASK_COMM_LEN,
                    /* truncate */ false,
                )? {
                    ThreadNameResult::Ok => Scalar::from_u32(0),
                    ThreadNameResult::NameTooLong => this.eval_libc("ERANGE"),
                    // Act like we faild to open `/proc/self/task/$tid/comm`.
                    ThreadNameResult::ThreadNotFound => this.eval_libc("ENOENT"),
                };
                this.write_scalar(res, dest)?;
            }
            "pthread_getname_np" => {
                let [thread, name, len] =
                    this.check_shim(abi, Conv::C, link_name, args)?;
                // The function's behavior isn't portable between platforms.
                // In case of glibc, the length of the output buffer must
                // be not shorter than TASK_COMM_LEN.
                let len = this.read_scalar(len)?;
                let res = if len.to_target_usize(this)? >= TASK_COMM_LEN as u64 {
                    match this.pthread_getname_np(
                        this.read_scalar(thread)?,
                        this.read_scalar(name)?,
                        len,
                        /* truncate*/ false,
                    )? {
                        ThreadNameResult::Ok => Scalar::from_u32(0),
                        ThreadNameResult::NameTooLong => unreachable!(),
                        // Act like we faild to open `/proc/self/task/$tid/comm`.
                        ThreadNameResult::ThreadNotFound => this.eval_libc("ENOENT"),
                    }
                } else {
                    this.eval_libc("ERANGE")
                };
                this.write_scalar(res, dest)?;
            }
            "gettid" => {
                let [] = this.check_shim(abi, Conv::C, link_name, args)?;
                let result = this.linux_gettid()?;
                this.write_scalar(result, dest)?;
            }

            // Dynamically invoked syscalls
            "syscall" => {
                syscall(this, link_name, abi, args, dest)?;
            }

            // Miscellaneous
            "mmap64" => {
                let [addr, length, prot, flags, fd, offset] =
                    this.check_shim(abi, Conv::C, link_name, args)?;
                let offset = this.read_scalar(offset)?.to_i64()?;
                let ptr = this.mmap(addr, length, prot, flags, fd, offset.into())?;
                this.write_scalar(ptr, dest)?;
            }
            "mremap" => {
                let [old_address, old_size, new_size, flags] =
                    this.check_shim(abi, Conv::C, link_name, args)?;
                let ptr = this.mremap(old_address, old_size, new_size, flags)?;
                this.write_scalar(ptr, dest)?;
            }
            "__xpg_strerror_r" => {
                let [errnum, buf, buflen] =
                    this.check_shim(abi, Conv::C, link_name, args)?;
                let result = this.strerror_r(errnum, buf, buflen)?;
                this.write_scalar(result, dest)?;
            }
            "__errno_location" => {
                let [] = this.check_shim(abi, Conv::C, link_name, args)?;
                let errno_place = this.last_error_place()?;
                this.write_scalar(errno_place.to_ref(this).to_scalar(), dest)?;
            }
            "__libc_current_sigrtmin" => {
                let [] = this.check_shim(abi, Conv::C, link_name, args)?;

                this.write_int(SIGRTMIN, dest)?;
            }
            "__libc_current_sigrtmax" => {
                let [] = this.check_shim(abi, Conv::C, link_name, args)?;

                this.write_int(SIGRTMAX, dest)?;
            }

            // Incomplete shims that we "stub out" just to get pre-main initialization code to work.
            // These shims are enabled only when the caller is in the standard library.
            "pthread_getattr_np" if this.frame_in_std() => {
                let [_thread, _attr] =
                    this.check_shim(abi, Conv::C, link_name, args)?;
                this.write_null(dest)?;
            }

            _ => return interp_ok(EmulateItemResult::NotSupported),
        };

        interp_ok(EmulateItemResult::NeedsReturn)
    }
}<|MERGE_RESOLUTION|>--- conflicted
+++ resolved
@@ -37,13 +37,8 @@
             // File related shims
             "readdir64" => {
                 let [dirp] =
-<<<<<<< HEAD
-                    this.check_shim(abi, ExternAbi::C { unwind: false }, link_name, args)?;
+                    this.check_shim(abi, Conv::C, link_name, args)?;
                 let result = this.linux_solarish_readdir64("dirent64", dirp)?;
-=======
-                    this.check_shim(abi, Conv::C, link_name, args)?;
-                let result = this.linux_readdir64(dirp)?;
->>>>>>> 2d914bed
                 this.write_scalar(result, dest)?;
             }
             "sync_file_range" => {
