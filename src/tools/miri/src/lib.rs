#![cfg_attr(bootstrap, feature(cfg_match))]
#![cfg_attr(not(bootstrap), feature(cfg_select))]
#![feature(rustc_private)]
#![feature(float_gamma)]
#![feature(float_erf)]
#![feature(map_try_insert)]
#![feature(never_type)]
#![feature(try_blocks)]
#![feature(io_error_more)]
#![feature(variant_count)]
#![feature(yeet_expr)]
#![feature(nonzero_ops)]
#![cfg_attr(bootstrap, feature(nonnull_provenance))]
#![feature(strict_overflow_ops)]
#![feature(pointer_is_aligned_to)]
#![feature(ptr_metadata)]
#![feature(unqualified_local_imports)]
#![feature(derive_coerce_pointee)]
#![feature(arbitrary_self_types)]
#![cfg_attr(bootstrap, feature(file_lock))]
// Configure clippy and other lints
#![allow(
    clippy::collapsible_else_if,
    clippy::collapsible_if,
    clippy::if_same_then_else,
    clippy::comparison_chain,
    clippy::enum_variant_names,
    clippy::field_reassign_with_default,
    clippy::manual_map,
    clippy::neg_cmp_op_on_partial_ord,
    clippy::new_without_default,
    clippy::single_match,
    clippy::useless_format,
    clippy::derive_partial_eq_without_eq,
    clippy::derived_hash_with_manual_eq,
    clippy::too_many_arguments,
    clippy::type_complexity,
    clippy::bool_to_int_with_if,
    clippy::needless_question_mark,
    clippy::needless_lifetimes,
    clippy::too_long_first_doc_paragraph,
    // We don't use translatable diagnostics
    rustc::diagnostic_outside_of_impl,
    // We are not implementing queries here so it's fine
    rustc::potential_query_instability,
    rustc::untranslatable_diagnostic,
)]
#![warn(rust_2018_idioms, unqualified_local_imports, clippy::as_conversions)]
// Needed for rustdoc from bootstrap (with `-Znormalize-docs`).
#![recursion_limit = "256"]

// Some "regular" crates we want to share with rustc
extern crate either;
extern crate tracing;

// The rustc crates we need
extern crate rustc_abi;
extern crate rustc_apfloat;
extern crate rustc_ast;
extern crate rustc_attr_data_structures;
extern crate rustc_const_eval;
extern crate rustc_data_structures;
extern crate rustc_errors;
extern crate rustc_hir;
extern crate rustc_index;
extern crate rustc_middle;
extern crate rustc_session;
extern crate rustc_span;
extern crate rustc_symbol_mangling;
extern crate rustc_target;
// Linking `rustc_driver` pulls in the required  object code as the rest of the rustc crates are
// shipped only as rmeta files.
#[allow(unused_extern_crates)]
extern crate rustc_driver;

mod alloc;
mod alloc_addresses;
mod borrow_tracker;
mod clock;
mod concurrency;
mod diagnostics;
mod eval;
mod helpers;
mod intrinsics;
mod machine;
mod math;
mod mono_hash_map;
mod operator;
mod provenance_gc;
mod range_map;
mod shims;

// Establish a "crate-wide prelude": we often import `crate::*`.
// Make all those symbols available in the same place as our own.
#[doc(no_inline)]
pub use rustc_const_eval::interpret::*;
// Resolve ambiguity.
#[doc(no_inline)]
pub use rustc_const_eval::interpret::{self, AllocMap, Provenance as _};
use rustc_middle::{bug, span_bug};
use tracing::{info, trace};

<<<<<<< HEAD
#[cfg(target_os = "linux")]
pub mod native_lib {
    pub use crate::shims::{init_sv, register_retcode_sv};
}
=======
//#[cfg(target_os = "linux")]
//pub mod native_lib {
//    pub use crate::shims::{init_sv, register_retcode_sv};
//}
>>>>>>> dc9879cb

// Type aliases that set the provenance parameter.
pub type Pointer = interpret::Pointer<Option<machine::Provenance>>;
pub type StrictPointer = interpret::Pointer<machine::Provenance>;
pub type Scalar = interpret::Scalar<machine::Provenance>;
pub type ImmTy<'tcx> = interpret::ImmTy<'tcx, machine::Provenance>;
pub type OpTy<'tcx> = interpret::OpTy<'tcx, machine::Provenance>;
pub type PlaceTy<'tcx> = interpret::PlaceTy<'tcx, machine::Provenance>;
pub type MPlaceTy<'tcx> = interpret::MPlaceTy<'tcx, machine::Provenance>;

pub use crate::alloc::MiriAllocBytes;
pub use crate::alloc_addresses::{EvalContextExt as _, ProvenanceMode};
pub use crate::borrow_tracker::stacked_borrows::{
    EvalContextExt as _, Item, Permission, Stack, Stacks,
};
pub use crate::borrow_tracker::tree_borrows::{EvalContextExt as _, Tree};
pub use crate::borrow_tracker::{
    BorTag, BorrowTrackerMethod, EvalContextExt as _, RetagFields, TreeBorrowsParams,
};
pub use crate::clock::{Instant, MonotonicClock};
pub use crate::concurrency::cpu_affinity::MAX_CPUS;
pub use crate::concurrency::data_race::{
    AtomicFenceOrd, AtomicReadOrd, AtomicRwOrd, AtomicWriteOrd, EvalContextExt as _,
};
pub use crate::concurrency::init_once::{EvalContextExt as _, InitOnceId};
pub use crate::concurrency::sync::{
    CondvarId, EvalContextExt as _, MutexRef, RwLockRef, SynchronizationObjects,
};
pub use crate::concurrency::thread::{
    BlockReason, DynUnblockCallback, EvalContextExt as _, StackEmptyCallback, ThreadId,
    ThreadManager, TimeoutAnchor, TimeoutClock, UnblockKind,
};
pub use crate::concurrency::{GenmcConfig, GenmcCtx};
pub use crate::diagnostics::{
    EvalContextExt as _, NonHaltingDiagnostic, TerminationInfo, report_error,
};
pub use crate::eval::{
    AlignmentCheck, BacktraceStyle, IsolatedOp, MiriConfig, MiriEntryFnType, RejectOpWith,
    ValidationMode, create_ecx, eval_entry,
};
pub use crate::helpers::{AccessKind, EvalContextExt as _, ToU64 as _, ToUsize as _};
pub use crate::intrinsics::EvalContextExt as _;
pub use crate::machine::{
    AllocExtra, DynMachineCallback, FrameExtra, MachineCallback, MemoryKind, MiriInterpCx,
    MiriInterpCxExt, MiriMachine, MiriMemoryKind, PrimitiveLayouts, Provenance, ProvenanceExtra,
};
pub use crate::mono_hash_map::MonoHashMap;
pub use crate::operator::EvalContextExt as _;
pub use crate::provenance_gc::{EvalContextExt as _, LiveAllocs, VisitProvenance, VisitWith};
pub use crate::range_map::RangeMap;
pub use crate::shims::EmulateItemResult;
pub use crate::shims::env::{EnvVars, EvalContextExt as _};
pub use crate::shims::foreign_items::{DynSym, EvalContextExt as _};
pub use crate::shims::io_error::{EvalContextExt as _, IoError, LibcError};
pub use crate::shims::os_str::EvalContextExt as _;
pub use crate::shims::panic::{CatchUnwindData, EvalContextExt as _};
pub use crate::shims::time::EvalContextExt as _;
pub use crate::shims::tls::TlsData;

/// Insert rustc arguments at the beginning of the argument list that Miri wants to be
/// set per default, for maximal validation power.
/// Also disable the MIR pass that inserts an alignment check on every pointer dereference. Miri
/// does that too, and with a better error message.
pub const MIRI_DEFAULT_ARGS: &[&str] = &[
    "--cfg=miri",
    "-Zalways-encode-mir",
    "-Zextra-const-ub-checks",
    "-Zmir-emit-retag",
    "-Zmir-preserve-ub",
    "-Zmir-opt-level=0",
    "-Zmir-enable-passes=-CheckAlignment,-CheckNull,-CheckEnums",
    // Deduplicating diagnostics means we miss events when tracking what happens during an
    // execution. Let's not do that.
    "-Zdeduplicate-diagnostics=no",
];<|MERGE_RESOLUTION|>--- conflicted
+++ resolved
@@ -100,17 +100,10 @@
 use rustc_middle::{bug, span_bug};
 use tracing::{info, trace};
 
-<<<<<<< HEAD
-#[cfg(target_os = "linux")]
-pub mod native_lib {
-    pub use crate::shims::{init_sv, register_retcode_sv};
-}
-=======
 //#[cfg(target_os = "linux")]
 //pub mod native_lib {
 //    pub use crate::shims::{init_sv, register_retcode_sv};
 //}
->>>>>>> dc9879cb
 
 // Type aliases that set the provenance parameter.
 pub type Pointer = interpret::Pointer<Option<machine::Provenance>>;
