//! Unwinding for *hermit* target.
//!
//! Right now we don't support this, so this is just stubs.

use alloc::boxed::Box;
use core::any::Any;

pub(crate) unsafe fn cleanup(_ptr: *mut u8) -> Box<dyn Any + Send> {
<<<<<<< HEAD
    extern "C" {
=======
    unsafe extern "C" {
>>>>>>> 9e390b29
        fn __rust_abort() -> !;
    }
    __rust_abort();
}

pub(crate) unsafe fn panic(_data: Box<dyn Any + Send>) -> u32 {
<<<<<<< HEAD
    extern "C" {
=======
    unsafe extern "C" {
>>>>>>> 9e390b29
        fn __rust_abort() -> !;
    }
    __rust_abort();
}<|MERGE_RESOLUTION|>--- conflicted
+++ resolved
@@ -6,22 +6,14 @@
 use core::any::Any;
 
 pub(crate) unsafe fn cleanup(_ptr: *mut u8) -> Box<dyn Any + Send> {
-<<<<<<< HEAD
-    extern "C" {
-=======
     unsafe extern "C" {
->>>>>>> 9e390b29
         fn __rust_abort() -> !;
     }
     __rust_abort();
 }
 
 pub(crate) unsafe fn panic(_data: Box<dyn Any + Send>) -> u32 {
-<<<<<<< HEAD
-    extern "C" {
-=======
     unsafe extern "C" {
->>>>>>> 9e390b29
         fn __rust_abort() -> !;
     }
     __rust_abort();
